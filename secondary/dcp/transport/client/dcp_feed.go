// go implementation of dcp client.
// See https://github.com/couchbaselabs/cbupr/blob/master/transport-spec.md

package memcached

import (
	"encoding/binary"
	"errors"
	"fmt"
	"github.com/couchbase/indexing/secondary/dcp/transport"
	"github.com/couchbase/indexing/secondary/logging"
	"io"
	"strconv"
	"time"
)

const dcpMutationExtraLen = 16
const bufferAckThreshold = 0.2
const opaqueOpen = 0xBEAF0001
const opaqueFailover = 0xDEADBEEF
const opaqueGetseqno = 0xDEADBEEF

// error codes
var ErrorInvalidLog = errors.New("couchbase.errorInvalidLog")

// ErrorConnection
var ErrorConnection = errors.New("dcp.connection")

// ErrorInvalidFeed
var ErrorInvalidFeed = errors.New("dcp.invalidFeed")

// DcpFeed represents an DCP feed. A feed contains a connection to a single
// host and multiple vBuckets
type DcpFeed struct {
	conn      *Client // connection to DCP producer
	name      string
	outch     chan<- *DcpEvent      // Exported channel for receiving DCP events
	vbstreams map[uint16]*DcpStream // vb->stream mapping
	// genserver
	reqch     chan []interface{}
	finch     chan bool
	logPrefix string
	// stats
	toAckBytes  uint32   // bytes client has read
	maxAckBytes uint32   // Max buffer control ack bytes
	stats       DcpStats // Stats for dcp client
	dcplatency  *Average
}

// NewDcpFeed creates a new DCP Feed.
func NewDcpFeed(
	mc *Client, name string, outch chan<- *DcpEvent,
	opaque uint16, config map[string]interface{}) (*DcpFeed, error) {

	genChanSize := config["genChanSize"].(int)
	dataChanSize := config["dataChanSize"].(int)
	feed := &DcpFeed{
		name:      name,
		outch:     outch,
		vbstreams: make(map[uint16]*DcpStream),
		reqch:     make(chan []interface{}, genChanSize),
		finch:     make(chan bool),
		// TODO: would be nice to add host-addr as part of prefix.
		logPrefix:  fmt.Sprintf("DCPT[%s]", name),
		dcplatency: &Average{},
	}

	mc.Hijack()
	feed.conn = mc
	rcvch := make(chan []interface{}, dataChanSize)
	go feed.genServer(opaque, feed.reqch, feed.finch, rcvch, config)
	go feed.doReceive(rcvch, feed.finch, mc)
	logging.Infof("%v ##%x feed started ...", feed.logPrefix, opaque)
	return feed, nil
}

func (feed *DcpFeed) Name() string {
	return feed.name
}

// DcpOpen to connect with a DCP producer.
// Name: name of te DCP connection
// sequence: sequence number for the connection
// bufsize: max size of the application
func (feed *DcpFeed) DcpOpen(
	name string, sequence, bufsize uint32, opaque uint16) error {

	respch := make(chan []interface{}, 1)
	cmd := []interface{}{dfCmdOpen, name, sequence, bufsize, opaque, respch}
	resp, err := failsafeOp(feed.reqch, respch, cmd, feed.finch)
	return opError(err, resp, 0)
}

// DcpGetFailoverLog for given list of vbuckets.
func (feed *DcpFeed) DcpGetFailoverLog(
	opaque uint16, vblist []uint16) (map[uint16]*FailoverLog, error) {

	respch := make(chan []interface{}, 1)
	cmd := []interface{}{dfCmdGetFailoverlog, opaque, vblist, respch}
	resp, err := failsafeOp(feed.reqch, respch, cmd, feed.finch)
	err = opError(err, resp, 1)
	return resp[0].(map[uint16]*FailoverLog), err
}

// DcpGetSeqnos for vbuckets hosted by this node.
func (feed *DcpFeed) DcpGetSeqnos() (map[uint16]uint64, error) {
	respch := make(chan []interface{}, 1)
	cmd := []interface{}{dfCmdGetSeqnos, respch}
	resp, err := failsafeOp(feed.reqch, respch, cmd, feed.finch)
	if err = opError(err, resp, 1); err != nil {
		return nil, err
	}
	return resp[0].(map[uint16]uint64), nil
}

// DcpRequestStream for a single vbucket.
func (feed *DcpFeed) DcpRequestStream(vbno, opaqueMSB uint16, flags uint32,
	vuuid, startSequence, endSequence, snapStart, snapEnd uint64) error {

	respch := make(chan []interface{}, 1)
	cmd := []interface{}{
		dfCmdRequestStream, vbno, opaqueMSB, flags, vuuid,
		startSequence, endSequence, snapStart, snapEnd, respch}
	resp, err := failsafeOp(feed.reqch, respch, cmd, feed.finch)
	return opError(err, resp, 0)
}

// CloseStream for specified vbucket.
func (feed *DcpFeed) CloseStream(vbno, opaqueMSB uint16) error {
	respch := make(chan []interface{}, 1)
	cmd := []interface{}{dfCmdCloseStream, vbno, opaqueMSB, respch}
	resp, err := failsafeOp(feed.reqch, respch, cmd, feed.finch)
	return opError(err, resp, 0)
}

// Close this DcpFeed.
func (feed *DcpFeed) Close() error {
	respch := make(chan []interface{}, 1)
	cmd := []interface{}{dfCmdClose, respch}
	_, err := failsafeOp(feed.reqch, respch, cmd, feed.finch)
	return err
}

const (
	dfCmdOpen byte = iota + 1
	dfCmdGetFailoverlog
	dfCmdGetSeqnos
	dfCmdRequestStream
	dfCmdCloseStream
	dfCmdClose
)

func (feed *DcpFeed) genServer(
	opaque uint16, reqch chan []interface{}, finch chan bool,
	rcvch chan []interface{},
	config map[string]interface{}) {

	defer func() { // panic safe
		if r := recover(); r != nil {
			logging.Errorf("%v ##%x crashed: %v\n", feed.logPrefix, opaque, r)
			logging.Errorf("%s", logging.StackTrace())
		}
		close(feed.finch)
		feed.conn.Close()
		feed.conn = nil
		logging.Infof("%v ##%x ... stopped\n", feed.logPrefix, opaque)
	}()

	prefix := feed.logPrefix
<<<<<<< HEAD
	inactivityTick := time.NewTicker(1 * 60 * time.Second) // 1 minute
	defer func() {
		inactivityTick.Stop()
=======
	latencyTick := int64(10 * 1000) // in milli-seconds
	if val, ok := config["latencyTick"]; ok && val != nil {
		latencyTick = int64(val.(int)) // in milli-seconds
	}
	latencyTm := time.NewTicker(time.Duration(latencyTick) * time.Millisecond)
	defer func() {
		latencyTm.Stop()
>>>>>>> 54f0a5be
	}()

loop:
	for {
		select {
<<<<<<< HEAD
		case <-inactivityTick.C:
			now := time.Now().UnixNano()
			for _, stream := range feed.vbstreams {
				strm_seqno := stream.Seqno
				if stream.Snapend == 0 || strm_seqno == stream.Snapend {
					continue
				}
				delta := (now - stream.LastSeen) / 1000000000 // in Seconds
				if stream.LastSeen != 0 && delta > 10 /*seconds*/ {
					fmsg := "%v ##%x event for vb %v lastSeen %vSec before\n"
					logging.Warnf(
						fmsg, prefix, stream.AppOpaque, stream.Vbucket, delta)
				}
			}
=======
		case <-latencyTm.C:
			fmsg := "%v dcp latency stats %v\n"
			logging.Infof(fmsg, prefix, feed.dcplatency)
>>>>>>> 54f0a5be

		case msg := <-reqch:
			cmd := msg[0].(byte)
			switch cmd {
			case dfCmdOpen:
				name, sequence := msg[1].(string), msg[2].(uint32)
				bufsize, opaque := msg[3].(uint32), msg[4].(uint16)
				respch := msg[5].(chan []interface{})
				err := feed.doDcpOpen(name, sequence, bufsize, opaque, rcvch)
				respch <- []interface{}{err}

			case dfCmdGetFailoverlog:
				opaque := msg[1].(uint16)
				vblist, respch := msg[2].([]uint16), msg[3].(chan []interface{})
				if len(feed.vbstreams) > 0 {
					fmsg := "%v %##x active streams in doDcpGetFailoverLog"
					logging.Errorf(fmsg, prefix, opaque)
					respch <- []interface{}{nil, ErrorInvalidFeed}
				}
				flog, err := feed.doDcpGetFailoverLog(opaque, vblist, rcvch)
				respch <- []interface{}{flog, err}

			case dfCmdGetSeqnos:
				respch := msg[1].(chan []interface{})
				seqnos, err := feed.doDcpGetSeqnos(rcvch)
				respch <- []interface{}{seqnos, err}

			case dfCmdRequestStream:
				vbno, opaqueMSB := msg[1].(uint16), msg[2].(uint16)
				flags, vuuid := msg[3].(uint32), msg[4].(uint64)
				startSequence, endSequence := msg[5].(uint64), msg[6].(uint64)
				snapStart, snapEnd := msg[7].(uint64), msg[8].(uint64)
				respch := msg[9].(chan []interface{})
				err := feed.doDcpRequestStream(
					vbno, opaqueMSB, flags, vuuid,
					startSequence, endSequence, snapStart, snapEnd)
				respch <- []interface{}{err}

			case dfCmdCloseStream:
				vbno, opaqueMSB := msg[1].(uint16), msg[2].(uint16)
				respch := msg[3].(chan []interface{})
				err := feed.doDcpCloseStream(vbno, opaqueMSB)
				respch <- []interface{}{err}

			case dfCmdClose:
				feed.sendStreamEnd(feed.outch)
				respch := msg[1].(chan []interface{})
				respch <- []interface{}{nil}
				break loop
			}

		case resp, ok := <-rcvch:
			if !ok {
				feed.sendStreamEnd(feed.outch)
				break loop
			}
			pkt, bytes := resp[0].(*transport.MCRequest), resp[1].(int)
			switch feed.handlePacket(pkt, bytes) {
			case "exit":
				break loop
			}
		}
	}
}

func (feed *DcpFeed) isClosed() bool {
	select {
	case <-feed.finch:
		return true
	default:
	}
	return false
}

func (feed *DcpFeed) handlePacket(
	pkt *transport.MCRequest, bytes int) string {

	var event *DcpEvent
	feed.stats.TotalBytes += uint64(bytes)
	res := &transport.MCResponse{
		Opcode: pkt.Opcode,
		Cas:    pkt.Cas,
		Opaque: pkt.Opaque,
		Status: transport.Status(pkt.VBucket),
		Extras: pkt.Extras,
		Key:    pkt.Key,
		Body:   pkt.Body,
	}
	vb := vbOpaque(pkt.Opaque)

	sendAck := false
	prefix := feed.logPrefix
	stream := feed.vbstreams[vb]
	defer func() { feed.dcplatency.Add(computeLatency(stream)) }()
	if stream == nil {
		fmsg := "%v spurious %v for %d: %#v\n"
		logging.Fatalf(fmsg, prefix, pkt.Opcode, vb, pkt)
		return "ok" // yeah it not _my_ mistake...
	}
	stream.LastSeen = time.Now().UnixNano()
	switch pkt.Opcode {
	case transport.DCP_STREAMREQ:
		event = newDcpEvent(pkt, stream)
		feed.handleStreamRequest(res, vb, stream, event)

	case transport.DCP_MUTATION, transport.DCP_DELETION,
		transport.DCP_EXPIRATION:
		event = newDcpEvent(pkt, stream)
		stream.Seqno = event.Seqno
		feed.stats.TotalMutation++
		sendAck = true

	case transport.DCP_STREAMEND:
		event = newDcpEvent(pkt, stream)
		sendAck = true
		delete(feed.vbstreams, vb)
		fmsg := "%v ##%x DCP_STREAMEND for vb %d\n"
		logging.Debugf(fmsg, prefix, stream.AppOpaque, vb)

	case transport.DCP_SNAPSHOT:
		event = newDcpEvent(pkt, stream)
		event.SnapstartSeq = binary.BigEndian.Uint64(pkt.Extras[0:8])
		event.SnapendSeq = binary.BigEndian.Uint64(pkt.Extras[8:16])
		event.SnapshotType = binary.BigEndian.Uint32(pkt.Extras[16:20])
		stream.Snapstart = event.SnapstartSeq
		stream.Snapend = event.SnapendSeq
		feed.stats.TotalSnapShot++
		sendAck = true
		if (stream.Snapend - stream.Snapstart) > 50000 {
			fmsg := "%v ##%x DCP_SNAPSHOT for vb %d snapshot {%v,%v}\n"
			logging.Infof(fmsg, prefix, stream.AppOpaque, vb, stream.Snapstart, stream.Snapend)
		}
		fmsg := "%v ##%x DCP_SNAPSHOT for vb %d\n"
		logging.Debugf(fmsg, prefix, stream.AppOpaque, vb)

	case transport.DCP_FLUSH:
		event = newDcpEvent(pkt, stream) // special processing ?

	case transport.DCP_CLOSESTREAM:
		event = newDcpEvent(pkt, stream)
		if event.Opaque != stream.CloseOpaque {
			fmsg := "%v ##%x DCP_CLOSESTREAM mismatch in opaque %v != %v\n"
			logging.Fatalf(
				fmsg, prefix, stream.AppOpaque, event.Opaque, stream.CloseOpaque)
		}
		event.Opcode = transport.DCP_STREAMEND // opcode re-write !!
		event.Opaque = stream.AppOpaque        // opaque re-write !!
		sendAck = true
		delete(feed.vbstreams, vb)
		fmsg := "%v ##%x DCP_CLOSESTREAM for vb %d\n"
		logging.Debugf(fmsg, prefix, stream.AppOpaque, vb)

	case transport.DCP_CONTROL, transport.DCP_BUFFERACK:
		if res.Status != transport.SUCCESS {
			fmsg := "%v ##%x opcode %v received status %v\n"
			logging.Errorf(fmsg, prefix, stream.AppOpaque, pkt.Opcode, res.Status)
		}

	case transport.DCP_NOOP:
		noop := &transport.MCRequest{Opcode: transport.DCP_NOOP}
		if err := feed.conn.Transmit(noop); err != nil { // send a NOOP back
			logging.Errorf("%v NOOP.Transmit(): %v", prefix, err)
		}

	case transport.DCP_ADDSTREAM:
		fmsg := "%v ##%x opcode DCP_ADDSTREAM not implemented\n"
		logging.Fatalf(fmsg, prefix, stream.AppOpaque)

	default:
		fmsg := "%v opcode %v not known for vbucket %d\n"
		logging.Warnf(fmsg, prefix, pkt.Opcode, vb)
	}

	if event != nil {
		feed.outch <- event
	}
	feed.sendBufferAck(sendAck, uint32(bytes))
	return "ok"
}

func (feed *DcpFeed) doDcpGetFailoverLog(
	opaque uint16,
	vblist []uint16,
	rcvch chan []interface{}) (map[uint16]*FailoverLog, error) {

	rq := &transport.MCRequest{
		Opcode: transport.DCP_FAILOVERLOG,
		Opaque: opaqueFailover,
	}
	failoverLogs := make(map[uint16]*FailoverLog)
	for _, vBucket := range vblist {
		rq.VBucket = vBucket
		if err := feed.conn.Transmit(rq); err != nil {
			fmsg := "%v ##%x doDcpGetFailoverLog.Transmit(): %v"
			logging.Errorf(fmsg, feed.logPrefix, opaque, err)
			return nil, err
		}
		msg, ok := <-rcvch
		if !ok {
			fmsg := "%v ##%x doDcpGetFailoverLog.rcvch closed"
			logging.Errorf(fmsg, feed.logPrefix, opaque)
			return nil, ErrorConnection
		}
		pkt := msg[0].(*transport.MCRequest)
		req := &transport.MCResponse{
			Opcode: pkt.Opcode,
			Cas:    pkt.Cas,
			Opaque: pkt.Opaque,
			Status: transport.Status(pkt.VBucket),
			Extras: pkt.Extras,
			Key:    pkt.Key,
			Body:   pkt.Body,
		}
		if req.Opcode != transport.DCP_FAILOVERLOG {
			fmsg := "%v ##%x for failover log request unexpected #opcode %v"
			logging.Errorf(fmsg, feed.logPrefix, opaque, req.Opcode)
			return nil, ErrorInvalidFeed

		} else if req.Status != transport.SUCCESS {
			fmsg := "%v ##%x for failover log request unexpected #status %v"
			logging.Errorf(fmsg, feed.logPrefix, opaque, req.Status)
			return nil, ErrorInvalidFeed
		}
		flog, err := parseFailoverLog(req.Body)
		if err != nil {
			fmsg := "%v ##%x parse failover logs for vb %d"
			logging.Errorf(fmsg, feed.logPrefix, opaque, vBucket)
			return nil, ErrorInvalidFeed
		}
		failoverLogs[vBucket] = flog
	}
	return failoverLogs, nil
}

func (feed *DcpFeed) doDcpGetSeqnos(
	rcvch chan []interface{}) (map[uint16]uint64, error) {

	rq := &transport.MCRequest{
		Opcode: transport.DCP_GET_SEQNO,
		Opaque: opaqueGetseqno,
	}

	rq.Extras = make([]byte, 4)
	binary.BigEndian.PutUint32(rq.Extras, 1) // Only active vbuckets

	if err := feed.conn.Transmit(rq); err != nil {
		fmsg := "%v ##%x doDcpGetSeqnos.Transmit(): %v"
		logging.Errorf(fmsg, feed.logPrefix, rq.Opaque, err)
		return nil, err
	}
	msg, ok := <-rcvch
	if !ok {
		fmsg := "%v ##%x doDcpGetSeqnos.rcvch closed"
		logging.Errorf(fmsg, feed.logPrefix, rq.Opaque)
		return nil, ErrorConnection
	}
	pkt := msg[0].(*transport.MCRequest)
	req := &transport.MCResponse{
		Opcode: pkt.Opcode,
		Cas:    pkt.Cas,
		Opaque: pkt.Opaque,
		Status: transport.Status(pkt.VBucket),
		Extras: pkt.Extras,
		Key:    pkt.Key,
		Body:   pkt.Body,
	}
	if req.Opcode != transport.DCP_GET_SEQNO {
		fmsg := "%v ##%x for get-seqno request unexpected #opcode %v"
		logging.Errorf(fmsg, feed.logPrefix, req.Opaque, req.Opcode)
		return nil, ErrorInvalidFeed

	} else if req.Status != transport.SUCCESS {
		fmsg := "%v ##%x for get-seqno request unexpected #status %v"
		logging.Errorf(fmsg, feed.logPrefix, req.Opaque, req.Status)
		return nil, ErrorInvalidFeed
	}
	seqnos, err := parseGetSeqnos(req.Body)
	if err != nil {
		fmsg := "%v ##%x parsing get-seqnos: %v"
		logging.Errorf(fmsg, feed.logPrefix, req.Opaque, err)
		return nil, ErrorInvalidFeed
	}
	return seqnos, nil
}

func (feed *DcpFeed) doDcpOpen(
	name string, sequence, bufsize uint32,
	opaque uint16,
	rcvch chan []interface{}) error {

	rq := &transport.MCRequest{
		Opcode: transport.DCP_OPEN,
		Key:    []byte(name),
		Opaque: opaqueOpen,
	}
	rq.Extras = make([]byte, 8)
	binary.BigEndian.PutUint32(rq.Extras[:4], sequence)
	binary.BigEndian.PutUint32(rq.Extras[4:], 1) // we are consumer

	prefix := feed.logPrefix
	if err := feed.conn.Transmit(rq); err != nil {
		return err
	}
	msg, ok := <-rcvch
	if !ok {
		logging.Errorf("%v ##%x doDcpOpen.rcvch closed", prefix, opaque)
		return ErrorConnection
	}
	pkt := msg[0].(*transport.MCRequest)
	req := &transport.MCResponse{
		Opcode: pkt.Opcode,
		Cas:    pkt.Cas,
		Opaque: pkt.Opaque,
		Status: transport.Status(pkt.VBucket),
		Extras: pkt.Extras,
		Key:    pkt.Key,
		Body:   pkt.Body,
	}
	if req.Opcode != transport.DCP_OPEN {
		logging.Errorf("%v ##%x unexpected #%v", prefix, opaque, req.Opcode)
		return ErrorConnection
	} else if rq.Opaque != req.Opaque {
		fmsg := "%v ##%x opaque mismatch, %v != %v"
		logging.Errorf(fmsg, prefix, opaque, req.Opaque, req.Opaque)
		return ErrorConnection
	} else if req.Status != transport.SUCCESS {
		fmsg := "%v ##%x doDcpOpen response status %v"
		logging.Errorf(fmsg, prefix, opaque, req.Status)
		return ErrorConnection
	}

	// send a DCP control message to set the window size for
	// this connection
	if bufsize > 0 {
		rq := &transport.MCRequest{
			Opcode: transport.DCP_CONTROL,
			Key:    []byte("connection_buffer_size"),
			Body:   []byte(strconv.Itoa(int(bufsize))),
		}
		if err := feed.conn.Transmit(rq); err != nil {
			fmsg := "%v ##%x doDcpOpen.DCP_CONTROL.Transmit(): %v"
			logging.Errorf(fmsg, prefix, opaque, err)
			return err
		}
		msg, ok := <-rcvch
		if !ok {
			fmsg := "%v ##%x doDcpOpen.DCP_CONTROL.rcvch closed"
			logging.Errorf(fmsg, prefix, opaque)
			return ErrorConnection
		}
		pkt := msg[0].(*transport.MCRequest)
		req := &transport.MCResponse{
			Opcode: pkt.Opcode,
			Cas:    pkt.Cas,
			Opaque: pkt.Opaque,
			Status: transport.Status(pkt.VBucket),
			Extras: pkt.Extras,
			Key:    pkt.Key,
			Body:   pkt.Body,
		}
		if req.Opcode != transport.DCP_CONTROL {
			fmsg := "%v ##%x DCP_CONTROL != #%v"
			logging.Errorf(fmsg, prefix, opaque, req.Opcode)
			return ErrorConnection
		} else if req.Status != transport.SUCCESS {
			fmsg := "%v ##%x doDcpOpen response status %v"
			logging.Errorf(fmsg, prefix, opaque, req.Status)
			return ErrorConnection
		}
		feed.maxAckBytes = uint32(bufferAckThreshold * float32(bufsize))
	}
	return nil
}

func (feed *DcpFeed) doDcpRequestStream(
	vbno, opaqueMSB uint16, flags uint32,
	vuuid, startSequence, endSequence, snapStart, snapEnd uint64) error {

	rq := &transport.MCRequest{
		Opcode:  transport.DCP_STREAMREQ,
		VBucket: vbno,
		Opaque:  composeOpaque(vbno, opaqueMSB),
	}
	rq.Extras = make([]byte, 48) // #Extras
	binary.BigEndian.PutUint32(rq.Extras[:4], flags)
	binary.BigEndian.PutUint32(rq.Extras[4:8], uint32(0))
	binary.BigEndian.PutUint64(rq.Extras[8:16], startSequence)
	binary.BigEndian.PutUint64(rq.Extras[16:24], endSequence)
	binary.BigEndian.PutUint64(rq.Extras[24:32], vuuid)
	binary.BigEndian.PutUint64(rq.Extras[32:40], snapStart)
	binary.BigEndian.PutUint64(rq.Extras[40:48], snapEnd)

	prefix := feed.logPrefix
	if err := feed.conn.Transmit(rq); err != nil {
		fmsg := "%v ##%x doDcpRequestStream.Transmit(): %v"
		logging.Errorf(fmsg, prefix, opaqueMSB, err)
		return err
	}
	stream := &DcpStream{
		AppOpaque: opaqueMSB,
		Vbucket:   vbno,
		Vbuuid:    vuuid,
		StartSeq:  startSequence,
		EndSeq:    endSequence,
	}
	feed.vbstreams[vbno] = stream
	return nil
}

func (feed *DcpFeed) doDcpCloseStream(vbno, opaqueMSB uint16) error {
	prefix := feed.logPrefix
	stream, ok := feed.vbstreams[vbno]
	if !ok || stream == nil {
		fmsg := "%v ##%x stream for vb %d is not active"
		logging.Warnf(fmsg, prefix, opaqueMSB, vbno)
		return nil // TODO: should we return error here ?
	}
	stream.CloseOpaque = opaqueMSB
	rq := &transport.MCRequest{
		Opcode:  transport.DCP_CLOSESTREAM,
		VBucket: vbno,
		Opaque:  composeOpaque(vbno, opaqueMSB),
	}
	if err := feed.conn.Transmit(rq); err != nil {
		fmsg := "%v ##%x (##%x) doDcpCloseStream.Transmit(): %v"
		logging.Errorf(fmsg, prefix, opaqueMSB, stream.AppOpaque, err)
		return err
	}
	return nil
}

// generate stream end responses for all active vb streams
func (feed *DcpFeed) sendStreamEnd(outch chan<- *DcpEvent) {
	for vb, stream := range feed.vbstreams {
		dcpEvent := &DcpEvent{
			VBucket: vb,
			VBuuid:  stream.Vbuuid,
			Opcode:  transport.DCP_STREAMEND,
			Opaque:  stream.AppOpaque,
			Ctime:   time.Now().UnixNano(),
		}
		outch <- dcpEvent
	}
}

func (feed *DcpFeed) handleStreamRequest(
	res *transport.MCResponse, vb uint16, stream *DcpStream, event *DcpEvent) {

	prefix := feed.logPrefix
	switch {
	case res.Status == transport.ROLLBACK && len(res.Body) != 8:
		event.Status, event.Seqno = res.Status, 0
		fmsg := "%v ##%x STREAMREQ(%v) invalid rollback: %v\n"
		logging.Errorf(fmsg, prefix, stream.AppOpaque, vb, res.Body)
		delete(feed.vbstreams, vb)

	case res.Status == transport.ROLLBACK:
		rollback := binary.BigEndian.Uint64(res.Body)
		event.Status, event.Seqno = res.Status, rollback
		fmsg := "%v ##%x STREAMREQ(%v) with rollback %d\n"
		logging.Warnf(fmsg, prefix, stream.AppOpaque, vb, rollback)
		delete(feed.vbstreams, vb)

	case res.Status == transport.SUCCESS:
		event.Status, event.Seqno = res.Status, stream.StartSeq
		flog, err := parseFailoverLog(res.Body[:])
		if err != nil {
			fmsg := "%v ##%x STREAMREQ(%v) parseFailoverLog: %v\n"
			logging.Errorf(fmsg, prefix, stream.AppOpaque, vb, err)
		}
		event.FailoverLog = flog
		stream.connected = true
		fmsg := "%v ##%x STREAMREQ(%d) successful\n"
		logging.Debugf(fmsg, prefix, stream.AppOpaque, vb)

	default:
		event.Status = res.Status
		event.VBucket = vb
		fmsg := "%v ##%x STREAMREQ(%v) unexpected status: %v\n"
		logging.Errorf(fmsg, prefix, stream.AppOpaque, vb, res.Status)
		delete(feed.vbstreams, vb)
	}
	return
}

// Send buffer ack
func (feed *DcpFeed) sendBufferAck(sendAck bool, bytes uint32) {
	prefix := feed.logPrefix
	if sendAck {
		totalBytes := feed.toAckBytes + bytes
		if totalBytes > feed.maxAckBytes {
			feed.toAckBytes = 0
			bufferAck := &transport.MCRequest{
				Opcode: transport.DCP_BUFFERACK,
			}
			bufferAck.Extras = make([]byte, 4)
			binary.BigEndian.PutUint32(bufferAck.Extras[:4], uint32(totalBytes))
			feed.stats.TotalBufferAckSent++
			if err := feed.conn.Transmit(bufferAck); err != nil {
				logging.Errorf("%v NOOP.Transmit(): %v", prefix, err)

			} else {
				logging.Tracef("%v buffer-ack %v\n", prefix, totalBytes)
			}
		}
		feed.toAckBytes += bytes
	}
}

func composeOpaque(vbno, opaqueMSB uint16) uint32 {
	return (uint32(opaqueMSB) << 16) | uint32(vbno)
}

func appOpaque(opq32 uint32) uint16 {
	return uint16((opq32 & 0xFFFF0000) >> 16)
}

func vbOpaque(opq32 uint32) uint16 {
	return uint16(opq32 & 0xFFFF)
}

// DcpStream is per stream data structure over an DCP Connection.
type DcpStream struct {
	AppOpaque   uint16
	CloseOpaque uint16
	Vbucket     uint16 // Vbucket id
	Vbuuid      uint64 // vbucket uuid
	Seqno       uint64
	StartSeq    uint64 // start sequence number
	EndSeq      uint64 // end sequence number
	Snapstart   uint64
	Snapend     uint64
	LastSeen    int64 // UnixNano value of last seen
	connected   bool
}

// DcpEvent memcached events for DCP streams.
type DcpEvent struct {
	Opcode     transport.CommandCode // Type of event
	Status     transport.Status      // Response status
	VBucket    uint16                // VBucket this event applies to
	Opaque     uint16                // 16 MSB of opaque
	VBuuid     uint64                // This field is set by downstream
	Key, Value []byte                // Item key/value
	OldValue   []byte                // TODO: TBD: old document value
	Cas        uint64                // CAS value of the item
	// meta fields
	Seqno uint64 // seqno. of the mutation, doubles as rollback-seqno
	// https://issues.couchbase.com/browse/MB-15333,
	RevSeqno uint64
	Flags    uint32 // Item flags
	Expiry   uint32 // Item expiration time
	LockTime uint32
	Nru      byte
	// snapshots
	SnapstartSeq uint64 // start sequence number of this snapshot
	SnapendSeq   uint64 // End sequence number of the snapshot
	SnapshotType uint32 // 0: disk 1: memory
	// failoverlog
	FailoverLog *FailoverLog // Failover log containing vvuid and sequnce number
	Error       error        // Error value in case of a failure
	// stats
	Ctime int64
}

func newDcpEvent(rq *transport.MCRequest, stream *DcpStream) *DcpEvent {
	event := &DcpEvent{
		Opcode:  rq.Opcode,
		VBucket: stream.Vbucket,
		VBuuid:  stream.Vbuuid,
		Ctime:   time.Now().UnixNano(),
	}
	event.Key = make([]byte, len(rq.Key))
	copy(event.Key, rq.Key)
	event.Value = make([]byte, len(rq.Body))
	copy(event.Value, rq.Body)

	// 16 LSBits are used by client library to encode vbucket number.
	// 16 MSBits are left for application to multiplex on opaque value.
	event.Opaque = appOpaque(rq.Opaque)

	if len(rq.Extras) >= tapMutationExtraLen {
		event.Seqno = binary.BigEndian.Uint64(rq.Extras[:8])
		switch event.Opcode {
		case transport.DCP_MUTATION:
			event.RevSeqno = binary.BigEndian.Uint64(rq.Extras[8:])
			event.Flags = binary.BigEndian.Uint32(rq.Extras[16:])
			event.Expiry = binary.BigEndian.Uint32(rq.Extras[20:])
			event.LockTime = binary.BigEndian.Uint32(rq.Extras[24:])
			event.Nru = rq.Extras[30]

		case transport.DCP_DELETION:
			event.RevSeqno = binary.BigEndian.Uint64(rq.Extras[8:])

		case transport.DCP_EXPIRATION:
			event.RevSeqno = binary.BigEndian.Uint64(rq.Extras[8:])
		}

	} else if len(rq.Extras) >= tapMutationExtraLen &&
		event.Opcode == transport.DCP_SNAPSHOT {

		event.SnapstartSeq = binary.BigEndian.Uint64(rq.Extras[:8])
		event.SnapendSeq = binary.BigEndian.Uint64(rq.Extras[8:16])
		event.SnapshotType = binary.BigEndian.Uint32(rq.Extras[16:20])
	}

	return event
}

func (event *DcpEvent) String() string {
	name := transport.CommandNames[event.Opcode]
	if name == "" {
		name = fmt.Sprintf("#%d", event.Opcode)
	}
	return name
}

// DcpStats on mutations/snapshots/buff-acks.
type DcpStats struct {
	TotalBytes         uint64
	TotalMutation      uint64
	TotalBufferAckSent uint64
	TotalSnapShot      uint64
}

// FailoverLog containing vvuid and sequnce number
type FailoverLog [][2]uint64

// Latest will return the recent vbuuid and its high-seqno.
func (flogp *FailoverLog) Latest() (vbuuid, seqno uint64, err error) {
	if flogp != nil {
		flog := *flogp
		latest := flog[0]
		return latest[0], latest[1], nil
	}
	return vbuuid, seqno, ErrorInvalidLog
}

// failsafeOp can be used by gen-server implementors to avoid infinitely
// blocked API calls.
func failsafeOp(
	reqch, respch chan []interface{},
	cmd []interface{},
	finch chan bool) ([]interface{}, error) {

	select {
	case reqch <- cmd:
		if respch != nil {
			select {
			case resp := <-respch:
				return resp, nil
			case <-finch:
				return nil, ErrorConnection
			}
		}
	case <-finch:
		return nil, ErrorConnection
	}
	return nil, nil
}

// opError suppliments FailsafeOp used by gen-servers.
func opError(err error, vals []interface{}, idx int) error {
	if err != nil {
		return err
	} else if vals[idx] == nil {
		return nil
	}
	return vals[idx].(error)
}

// parse failover log fields from response body.
func parseFailoverLog(body []byte) (*FailoverLog, error) {
	if len(body)%16 != 0 {
		fmsg := "invalid body length %v, in failover-log\n"
		err := fmt.Errorf(fmsg, len(body))
		return nil, err
	}
	log := make(FailoverLog, len(body)/16)
	for i, j := 0, 0; i < len(body); i += 16 {
		vuuid := binary.BigEndian.Uint64(body[i : i+8])
		seqno := binary.BigEndian.Uint64(body[i+8 : i+16])
		log[j] = [2]uint64{vuuid, seqno}
		j++
	}
	return &log, nil
}

// parse vbno,seqno from response body for get-seqnos.
func parseGetSeqnos(body []byte) (map[uint16]uint64, error) {
	if len(body)%10 != 0 {
		fmsg := "invalid body length %v, in get-seqnos\n"
		err := fmt.Errorf(fmsg, len(body))
		return nil, err
	}
	seqnos := make(map[uint16]uint64)
	for i := 0; i < len(body); i += 10 {
		vbno := binary.BigEndian.Uint16(body[i : i+2])
		seqno := binary.BigEndian.Uint64(body[i+2 : i+10])
		seqnos[vbno] = seqno
	}
	return seqnos, nil
}

func computeLatency(stream *DcpStream) int64 {
	now := time.Now().UnixNano()
	strm_seqno := stream.Seqno
	if stream.Snapend == 0 || strm_seqno == stream.Snapend {
		return 0
	}
	delta := now - stream.LastSeen
	stream.LastSeen = now
	return delta
}

// receive loop
func (feed *DcpFeed) doReceive(
	rcvch chan []interface{}, finch chan bool, conn *Client) {
	defer close(rcvch)

	var headerBuf [transport.HDR_LEN]byte
	var duration time.Duration
	var start time.Time
	var blocked bool

	epoc := time.Now()
<<<<<<< HEAD
	tick := time.NewTicker(time.Minute * 5) // log every 5 minutes.
=======
	tick := time.NewTicker(time.Second * 5) // log every 5 second, if blocked.
>>>>>>> 54f0a5be
	defer func() {
		tick.Stop()
	}()

<<<<<<< HEAD
=======
loop:
>>>>>>> 54f0a5be
	for {
		pkt := transport.MCRequest{} // always a new instance.
		bytes, err := pkt.Receive(conn.conn, headerBuf[:])
		if err != nil && err == io.EOF {
			logging.Infof("%v EOF received\n", feed.logPrefix)
			break loop

		} else if feed.isClosed() {
			logging.Infof("%v doReceive(): connection closed\n", feed.logPrefix)
			break loop

		} else if err != nil {
			logging.Errorf("%v doReceive(): %v\n", feed.logPrefix, err)
			break loop
		}
		logging.Tracef("%v packet received %#v", feed.logPrefix, pkt)
		if len(rcvch) == cap(rcvch) {
			start, blocked = time.Now(), true
		}
		select {
		case rcvch <- []interface{}{&pkt, bytes}:
		case <-finch:
			break loop
		}
		if blocked {
			blockedTs := time.Since(start)
			duration += blockedTs
			blocked = false
			select {
			case <-tick.C:
				percent := float64(duration) / float64(time.Since(epoc))
				fmsg := "%v DCP-socket -> projector blocked %v (%f%%)"
				logging.Infof(fmsg, feed.logPrefix, blockedTs, percent)
			default:
			}
		}
	}
}<|MERGE_RESOLUTION|>--- conflicted
+++ resolved
@@ -167,11 +167,6 @@
 	}()
 
 	prefix := feed.logPrefix
-<<<<<<< HEAD
-	inactivityTick := time.NewTicker(1 * 60 * time.Second) // 1 minute
-	defer func() {
-		inactivityTick.Stop()
-=======
 	latencyTick := int64(10 * 1000) // in milli-seconds
 	if val, ok := config["latencyTick"]; ok && val != nil {
 		latencyTick = int64(val.(int)) // in milli-seconds
@@ -179,32 +174,14 @@
 	latencyTm := time.NewTicker(time.Duration(latencyTick) * time.Millisecond)
 	defer func() {
 		latencyTm.Stop()
->>>>>>> 54f0a5be
 	}()
 
 loop:
 	for {
 		select {
-<<<<<<< HEAD
-		case <-inactivityTick.C:
-			now := time.Now().UnixNano()
-			for _, stream := range feed.vbstreams {
-				strm_seqno := stream.Seqno
-				if stream.Snapend == 0 || strm_seqno == stream.Snapend {
-					continue
-				}
-				delta := (now - stream.LastSeen) / 1000000000 // in Seconds
-				if stream.LastSeen != 0 && delta > 10 /*seconds*/ {
-					fmsg := "%v ##%x event for vb %v lastSeen %vSec before\n"
-					logging.Warnf(
-						fmsg, prefix, stream.AppOpaque, stream.Vbucket, delta)
-				}
-			}
-=======
 		case <-latencyTm.C:
 			fmsg := "%v dcp latency stats %v\n"
 			logging.Infof(fmsg, prefix, feed.dcplatency)
->>>>>>> 54f0a5be
 
 		case msg := <-reqch:
 			cmd := msg[0].(byte)
@@ -931,19 +908,12 @@
 	var blocked bool
 
 	epoc := time.Now()
-<<<<<<< HEAD
-	tick := time.NewTicker(time.Minute * 5) // log every 5 minutes.
-=======
 	tick := time.NewTicker(time.Second * 5) // log every 5 second, if blocked.
->>>>>>> 54f0a5be
 	defer func() {
 		tick.Stop()
 	}()
 
-<<<<<<< HEAD
-=======
 loop:
->>>>>>> 54f0a5be
 	for {
 		pkt := transport.MCRequest{} // always a new instance.
 		bytes, err := pkt.Receive(conn.conn, headerBuf[:])
