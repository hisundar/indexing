// A gen server behavior for dataport consumer.
//
// Daemon listens for new connections and spawns a reader routine
// for each new connection.
//
// concurrency model:
//
//                                   Application back channels,
//                               mutation channel and sideband channel
//                          -----------------------------------------------
//                                                      ^
//     NewServer() ----------*                          |
//             |             |                          | []*VbKeyVersions
//          (spawn)          |                          |
//             |             |    *---------------------*
//             |          (spawn) |                     |
//           listener()      |    | ConnectionError     |
//                 |         |    |                     |
//   serverCmdNewConnection  |    |                     |
//                 |         |    |                     |
//                 V         |    |                     |
//  Close() -------*------->gen-server()-----*---- doReceive()----*
//          serverCmdClose       ^           |                    |
//                               |           *---- doReceive()----*
//                serverCmdVbmap |           |                    |
//        serverCmdVbKeyVersions |           *---- doReceive()----*
//                serverCmdError |                                |
//                               *--------------------------------*
//                                          (control & faults)
//
// server behavior:
//
// 1. can handle more than one connection from same router.
//
// 2. whenever a connection with router
//    a. gets closed
//    b. or timeout
//    all connections with that router will be closed and same will
//    be intimated to application for catchup connection, using
//    ConnectionError message.
//
// 3. StreamEnd, ConnectionError can be seen by serve due to,
//    a. rebalance
//    b. failover
//    c. projector crash
//    d. network partition
//    e. DCP dropping the connection
//    f. partial stream start
//    g. bucket delete
//    h. bucket flush
//    i. DCP feed error

package dataport

import "errors"
import "fmt"
import "io"
import "net"
import "time"

import c "github.com/couchbase/indexing/secondary/common"
import protobuf "github.com/couchbase/indexing/secondary/protobuf/data"
import "github.com/couchbase/indexing/secondary/transport"
import "github.com/couchbase/indexing/secondary/logging"

// Error codes

// ErrorPayload
var ErrorPayload = errors.New("dataport.daemonPayload")

// ErrorDuplicateStreamBegin
var ErrorDuplicateStreamBegin = errors.New("dataport.duplicateStreamBegin")

// ErrorMissingStreamBegin
var ErrorMissingStreamBegin = errors.New("dataport.missingStreamBegin")

// ErrorDaemonExit
var ErrorDaemonExit = errors.New("dataport.daemonExit")

// ErrorDuplicateClient
var ErrorDuplicateClient = errors.New("dataport.duplicateClient")

// ErrorWorkerKilled
var ErrorWorkerKilled = errors.New("dataport.workerKilled")

type activeVb struct {
	raddr  string // remote connection carrying this vbucket.
	bucket string
	vbno   uint16
	kvers  uint64
	seqno  uint64
}

type keeper map[string]*activeVb

func (avb *activeVb) id() string {
	return fmt.Sprintf("%v#%v#%v", avb.raddr, avb.bucket, avb.vbno)
}

func (hostUuids keeper) isActive(bucket string, vbno uint16) bool {
	for _, avb := range hostUuids {
		if avb.bucket == bucket && avb.vbno == vbno {
			return true
		}
	}
	return false
}

// messages to gen-server
type serverMessage struct {
	cmd   byte          // gen server command
	raddr string        // remote connection address, optional
	args  []interface{} // command arguments
	err   error         // in case the message is to notify error
}

// maintain information about each remote connection.
type netConn struct {
	conn   net.Conn
	worker chan interface{}
	active bool
	tpkt   *transport.TransportPacket
}

// Server handles an active dataport server of mutation for all vbuckets.
type Server struct {
	laddr string // address to listen
	lis   net.Listener
	appch chan<- interface{} // backchannel to application

	// gen-server management
	conns  map[string]*netConn // resolve <host:port> to conn. obj
	reqch  chan []interface{}
	datach chan []interface{}
	finch  chan bool

	// config parameters
	maxVbuckets  int
	genChSize    int           // channel size for genServer routine
	maxPayload   int           // maximum payload length from router
	readDeadline time.Duration // timeout, in millisecond, reading from socket
	logPrefix    string
}

// NewServer creates a new dataport daemon.
func NewServer(
	laddr string,
	maxvbs int,
	config c.Config,
	appch chan<- interface{}) (s *Server, err error) {

	genChSize := config["genServerChanSize"].Int()
	dataChSize := config["dataChanSize"].Int()

	s = &Server{
		laddr: laddr,
		appch: appch,
		// Managing vbuckets and connections for all routers
		reqch:  make(chan []interface{}, genChSize),
		datach: make(chan []interface{}, dataChSize),
		finch:  make(chan bool, 1),
		conns:  make(map[string]*netConn),
		// config parameters
		maxVbuckets:  maxvbs,
		genChSize:    genChSize,
		maxPayload:   config["maxPayload"].Int(),
		readDeadline: time.Duration(config["tcpReadDeadline"].Int()),
	}
	s.logPrefix = fmt.Sprintf("DATP[->dataport %q]", laddr)
	if s.lis, err = net.Listen("tcp", laddr); err != nil {
		logging.Errorf("%v failed starting ! %v\n", s.logPrefix, err)
		return nil, err
	}
	go listener(s.logPrefix, s.lis, s.reqch) // spawn daemon
	go s.genServer(s.reqch, s.datach)        // spawn gen-server
	logging.Infof("%v started ...", s.logPrefix)
	return s, nil
}

func (s *Server) addUuids(started, hostUuids keeper) keeper {
	for x, newvb := range started {
		if hostUuids.isActive(newvb.bucket, newvb.vbno) {
			logging.Errorf("%v duplicate vbucket %v\n", s.logPrefix, newvb.id())
		}
		hostUuids[x] = newvb
		logging.Debugf("%v added vbucket %v\n", s.logPrefix, newvb.id())
	}
	return hostUuids
}

func (s *Server) delUuids(finished, hostUuids keeper) keeper {
	for x := range finished {
		avb, ok := hostUuids[x]
		if ok {
			delete(hostUuids, x)
			logging.Debugf("%v deleted vbucket %v\n", s.logPrefix, avb.id())

		} else {
			logging.Errorf("%v not active vbucket %v\n", s.logPrefix, x)
		}
	}
	return hostUuids
}

// Close the daemon listening for new connections and shuts down all read
// routines for this dataport server. synchronous call.
func (s *Server) Close() (err error) {
	respch := make(chan []interface{}, 1)
	cmd := []interface{}{serverMessage{cmd: serverCmdClose}, respch}
	resp, err := c.FailsafeOp(s.reqch, respch, cmd, s.finch)
	return c.OpError(err, resp, 0)
}

// gen-server commands
const (
	serverCmdNewConnection byte = iota + 1
	serverCmdVbmap
	serverCmdVbKeyVersions
	serverCmdError
	serverCmdClose
)

// gen server routine for dataport server.
func (s *Server) genServer(reqch, datach chan []interface{}) {
	defer func() {
		if r := recover(); r != nil {
			logging.Errorf("%v gen-server crashed: %v\n", s.logPrefix, r)
			logging.Errorf("%s", logging.StackTrace())
			s.handleClose()
		}
	}()

	hostUuids := make(keeper) // id() -> activeVb
	parseVbs := func(msg serverMessage) []*protobuf.VbKeyVersions {
		vbs := msg.args[0].([]*protobuf.VbKeyVersions)
		prune_off := 0
		for i := 0; i < len(vbs); i++ { //for each vbucket
			vb := vbs[i]
			bucket, vbno := vb.GetBucketname(), uint16(vb.GetVbucket())
			id := (&activeVb{raddr: msg.raddr, bucket: bucket, vbno: vbno}).id()
			kvs := vb.GetKvs() // mutations for each vbucket

			// filter mutations for vbucket that is not from the same
			// source as its StreamBegin.
			avb, avbok := hostUuids[id]
			if avbok && (msg.raddr != avb.raddr) {
				fmsg := "%v filter %d mutations for %v\n"
				logging.Warnf(fmsg, s.logPrefix, len(kvs), id)
				continue
			}
			vbok := false
			for _, kv := range kvs {
				if len(kv.GetCommands()) == 0 {
					continue
				}
				switch byte(kv.GetCommands()[0]) {
				case c.StreamBegin: // new vbucket stream(s) have started
					avb = &activeVb{raddr: msg.raddr, bucket: bucket, vbno: vbno}
					hostUuids = s.addUuids(keeper{id: avb}, hostUuids)
					avbok, vbok = true, true

				case c.StreamEnd: // vbucket stream(s) have finished
					avb = &activeVb{raddr: msg.raddr, bucket: bucket, vbno: vbno}
					if _, ok := hostUuids[id]; ok {
						hostUuids = s.delUuids(keeper{id: avb}, hostUuids)
						vbok = true
					} else {
						fmsg := "%v StreamEnd without StreamBegin for %v\n"
						logging.Warnf(fmsg, s.logPrefix, id)
					}
				case c.Upsert, c.Deletion, c.UpsertDeletion:
					if avbok && avb != nil {
						avb.seqno = kv.GetSeqno()
						avb.kvers++
					}
				}
			}
			// mutations received without a STREAM_BEGIN
			if _, ok := hostUuids[id]; ok || vbok {
				vbs[prune_off] = vb
				prune_off++
			} else {
				fmsg := "%v mutations filtered for %v\n"
				logging.Warnf(fmsg, s.logPrefix, id)
			}
			logging.Tracef("%v {%v, %v}\n", s.logPrefix, bucket, vbno)
		}
		vbs = vbs[:prune_off]
		return vbs
	}

	handlereq := func(cmd []interface{}) {
		msg := cmd[0].(serverMessage)
		switch msg.cmd {
		case serverCmdNewConnection:
			conn, raddr := msg.args[0].(net.Conn), msg.raddr
			if _, ok := s.conns[raddr]; ok {
				logging.Errorf("%v %q already active\n", s.logPrefix, raddr)
				conn.Close()

			} else { // connection accepted
				worker := make(chan interface{}, s.maxVbuckets)
				s.conns[raddr] = &netConn{
					conn: conn, worker: worker,
					tpkt: newTransportPkt(s.maxPayload),
				}
				n := len(s.conns)
				fmsg := "%v new connection %q +%d\n"
				logging.Infof(fmsg, s.logPrefix, raddr, n)
				s.startWorker(raddr)
			}

		case serverCmdClose:
			// before closing the dataport-server log a consolidated
			// stats on the active-vbuckets.
			s.logStats(hostUuids)
			respch := cmd[1].(chan []interface{})
			s.handleClose()
			respch <- []interface{}{nil}
		}
	}

	nicetoapp := func(msg interface{}) {
		for {
			select {
			case <-s.finch:
				return
			case s.appch <- msg:
				return
			case cmd := <-s.reqch:
				handlereq(cmd)
			}
		}
	}

loop:
	for {
		select {
		case cmd := <-reqch:
			handlereq(cmd)

		case datacmd := <-datach:
			msg := datacmd[0].(serverMessage)
			switch msg.cmd {
			case serverCmdVbmap:
				vbmap := msg.args[0].(*protobuf.VbConnectionMap)
				b, raddr := vbmap.GetBucket(), msg.raddr
				for _, vbno := range vbmap.GetVbuckets() {
					avb := &activeVb{raddr: raddr, bucket: b, vbno: uint16(vbno)}
					hostUuids[avb.id()] = avb
				}
				s.startWorker(msg.raddr)

			case serverCmdVbKeyVersions:
				nicetoapp(parseVbs(msg))

			case serverCmdError:
				var g interface{}
				hostUuids, g = s.jumboErrorHandler(msg.raddr, hostUuids, msg.err)
				if g != nil {
					nicetoapp(g)
					logging.Tracef("%v appmsg: %T:%+v\n", s.logPrefix, g, g)
				}
			}

		case <-s.finch:
			break loop
		}
	}
}

// shutdown this gen server and all its routines.
func (s *Server) handleClose() {
	defer func() {
		if r := recover(); r != nil {
			logging.Errorf("%v handleClose() crashed: %v\n", s.logPrefix, r)
			logging.Errorf("%s", logging.StackTrace())
		}
	}()

	s.lis.Close() // close listener daemon

	for raddr, nc := range s.conns {
		closeConnection(s.logPrefix, raddr, nc)
	}
	s.lis, s.conns = nil, nil
	close(s.finch)

	logging.Infof("%v ... stopped\n", s.logPrefix)
	return
}

// start a connection worker to read mutation message for a subset of vbuckets.
func (s *Server) startWorker(raddr string) {
	nc, ok := s.conns[raddr]
	if !ok {
		fmsg := "%v connection %q already gone stale !\n"
		logging.Infof(fmsg, s.logPrefix, raddr)
		return
	}
	logging.Tracef("%v starting worker for connection %q\n", s.logPrefix, raddr)
	go doReceive(s.logPrefix, nc, s.maxPayload, s.readDeadline, s.datach)
	nc.active = true
}

// jumbo size error handler, it either closes all connections and shutdown the
// server or it closes all open connections with faulting remote-host and
// returns back a message for application.
func (s *Server) jumboErrorHandler(
	raddr string, hostUuids keeper,
	err error) (actvUuids keeper, msg interface{}) {

	var whatJumbo string

	if _, ok := s.conns[raddr]; ok == false {
		logging.Errorf("%v fatal remote %q already gone\n", s.logPrefix, raddr)
		return hostUuids, nil
	}

	if err == io.EOF {
		logging.Errorf("%v remote %q closed\n", s.logPrefix, raddr)
		whatJumbo = "closeremote"

	} else if neterr, ok := err.(net.Error); ok && neterr.Timeout() {
		logging.Errorf("%v remote %q timeout: %v\n", s.logPrefix, raddr, err)
		whatJumbo = "closeremote"

	} else if err != nil {
		fmsg := "%v remote %q unknown error: %v\n"
		logging.Errorf(fmsg, s.logPrefix, raddr, err)
		whatJumbo = "closeremote"

	} else {
		logging.Errorf("%v no error why did you call jumbo !!!\n", s.logPrefix)
		return hostUuids, nil
	}

	switch whatJumbo {
	case "closeremote":
		ce := NewConnectionError()
		finished := ce.Append(hostUuids, raddr)
		actvUuids = s.delUuids(finished, hostUuids)
		closeConnection(s.logPrefix, raddr, s.conns[raddr])
		delete(s.conns, raddr)
		msg = ce

	// NOTE: application does not expect dataport-server to be automatically
	// closed.
	case "closeall":
		ce := NewConnectionError()
		for raddr := range s.conns {
			finished := ce.Append(hostUuids, raddr)
			actvUuids = s.delUuids(finished, hostUuids)
		}
		msg = ce
		go s.Close()
	}
	return actvUuids, msg
}

func (s *Server) logStats(hostUuids keeper) {
	bucketkvs := make(map[string][]uint64)    // bucket -> []count
	bucketseqnos := make(map[string][]uint64) // bucket -> []seqno
	for _, avb := range hostUuids {
		counts, ok := bucketkvs[avb.bucket]
		seqnos, ok := bucketseqnos[avb.bucket]
		if !ok {
			counts = make([]uint64, s.maxVbuckets)
			seqnos = make([]uint64, s.maxVbuckets)
		}
		counts[avb.vbno] = avb.kvers
		seqnos[avb.vbno] = avb.seqno
		bucketkvs[avb.bucket] = counts
		bucketseqnos[avb.bucket] = seqnos
	}
	for bucket, counts := range bucketkvs {
		seqnos := bucketseqnos[bucket]
		fmsg := "%v bucket total received key-versions: %v\n"
		logging.Infof(fmsg, s.logPrefix, counts)
		fmsg = "%v bucket latest sequence numbers: %v\n"
		logging.Infof(fmsg, s.logPrefix, seqnos)
	}
}

func closeConnection(prefix, raddr string, nc *netConn) {
	defer func() {
		if r := recover(); r != nil {
			logging.Errorf("%v closeConnection(%q) crashed: %v\n", prefix, raddr, r)
			logging.Errorf("%s", logging.StackTrace())
		}
	}()
	close(nc.worker)
	nc.conn.Close()
	logging.Infof("%v connection %q closed !\n", prefix, raddr)
}

// get all remote connections for `host`
func remoteConnections(raddr string, conns map[string]*netConn) []string {
	host, _, _ := net.SplitHostPort(raddr)
	raddrs := make([]string, 0)
	for s := range conns {
		if h, _, _ := net.SplitHostPort(s); h == host {
			raddrs = append(raddrs, s)
		}
	}
	return raddrs
}

// go-routine to listen for new connections, if this routine goes down -
// server is shutdown and reason notified back to application.
func listener(prefix string, lis net.Listener, reqch chan []interface{}) {
loop:
	for {
		// TODO: handle `err` for lis.Close() and avoid panic(err)
		if conn, err := lis.Accept(); err != nil {
			e, ok := err.(*net.OpError)
			// NOTE: AcceptEx for windows op.
			if ok && (e.Op == "accept" || e.Op == "AcceptEx") {
				logging.Infof("%v ... stopped\n", prefix)
				break loop
			} else {
				panic(err)
			}

		} else {
			msg := serverMessage{
				cmd:   serverCmdNewConnection,
				raddr: conn.RemoteAddr().String(),
				args:  []interface{}{conn},
			}
			reqch <- []interface{}{msg}
		}
	}
}

// per connection go-routine to read []*VbKeyVersions.
func doReceive(
	prefix string,
	nc *netConn,
	maxPayload int, readDeadline time.Duration,
	datach chan<- []interface{}) {

	conn, worker := nc.conn, nc.worker

	pkt := nc.tpkt
	msg := serverMessage{raddr: conn.RemoteAddr().String()}

	var duration time.Duration
	var start time.Time
	var blocked bool

	epoc := time.Now()
<<<<<<< HEAD
	tick := time.NewTicker(time.Minute * 5) // log every 5 minutes.
	defer func() {
		tick.Stop()
	}()
=======
	tick := time.NewTicker(time.Second * 5) // log every 5 second, if blocked
	defer func() {
		tick.Stop()
	}()

>>>>>>> 54f0a5be
loop:
	for {
		timeoutMs := readDeadline * time.Millisecond
		conn.SetReadDeadline(time.Now().Add(timeoutMs))
		msg.cmd, msg.err, msg.args = 0, nil, nil
		if payload, err := pkt.Receive(conn); err != nil {
			msg.cmd, msg.err = serverCmdError, err
			datach <- []interface{}{msg}
			logging.Errorf("%v worker %q exit: %v\n", prefix, msg.raddr, err)
			break loop

		} else if vbmap, ok := payload.(*protobuf.VbConnectionMap); ok {
			msg.cmd, msg.args = serverCmdVbmap, []interface{}{vbmap}
			datach <- []interface{}{msg}
			fmsg := "%v worker %q exit: `serverCmdVbmap`\n"
			logging.Tracef(fmsg, prefix, msg.raddr)
			break loop

		} else if vbs, ok := payload.([]*protobuf.VbKeyVersions); ok {
			msg.cmd, msg.args = serverCmdVbKeyVersions, []interface{}{vbs}
			if len(datach) == cap(datach) {
				start, blocked = time.Now(), true
			}
			select {
			case datach <- []interface{}{msg}:
			case <-worker:
				msg.cmd, msg.err = serverCmdError, ErrorWorkerKilled
				datach <- []interface{}{msg}
				fmsg := "%v worker %q exit: %v\n"
				logging.Errorf(fmsg, prefix, msg.raddr, msg.err)
				break loop
			}
			if blocked {
				duration += time.Since(start)
				blocked = false
				select {
				case <-tick.C:
<<<<<<< HEAD
					percent := float64(duration) / float64(time.Since(epoc))
=======
					ratio := float64(duration) / float64(time.Since(epoc))
>>>>>>> 54f0a5be
					fmsg := "%v DATP -> Indexer %f%% blocked"
					logging.Infof(fmsg, prefix, ratio*100)
				default:
				}
			}

		} else {
			msg.cmd, msg.err = serverCmdError, ErrorPayload
			datach <- []interface{}{msg}
			logging.Errorf("%v worker %q exit: %v\n", prefix, msg.raddr, msg.err)
			break loop
		}
	}
	nc.active = false
}

func vbucketSchedule(vb *protobuf.VbKeyVersions) (s, e *protobuf.KeyVersions) {
	for _, kv := range vb.GetKvs() {
		commands := kv.GetCommands()
		if len(commands) == 1 {
			switch byte(commands[0]) {
			case c.StreamBegin:
				s, e = kv, nil
			case c.StreamEnd:
				s, e = nil, kv
			}
		}
	}
	return s, e
}

// ConnectionError to application
type ConnectionError map[string][]uint16 // bucket -> []vbuckets

// NewConnectionError makes a new connection-error map.
func NewConnectionError() ConnectionError {
	return make(ConnectionError)
}

// Append {buckets,vbuckets} for connection error.
func (ce ConnectionError) Append(hostUuids keeper, raddr string) keeper {
	finished := make(keeper)
	for uuid, avb := range hostUuids {
		if avb.raddr != raddr {
			continue
		}
		finished[uuid] = avb
		vbs, ok := ce[avb.bucket]
		if !ok {
			vbs = make([]uint16, 0, 4)
		}
		vbs = append(vbs, avb.vbno)
		ce[avb.bucket] = vbs
	}
	return finished
}

func newTransportPkt(maxPayload int) *transport.TransportPacket {
	flags := transport.TransportFlag(0).SetProtobuf()
	pkt := transport.NewTransportPacket(maxPayload, flags)
	pkt.SetEncoder(transport.EncodingProtobuf, protobufEncode)
	pkt.SetDecoder(transport.EncodingProtobuf, protobufDecode)
	return pkt
}<|MERGE_RESOLUTION|>--- conflicted
+++ resolved
@@ -550,18 +550,11 @@
 	var blocked bool
 
 	epoc := time.Now()
-<<<<<<< HEAD
-	tick := time.NewTicker(time.Minute * 5) // log every 5 minutes.
-	defer func() {
-		tick.Stop()
-	}()
-=======
 	tick := time.NewTicker(time.Second * 5) // log every 5 second, if blocked
 	defer func() {
 		tick.Stop()
 	}()
 
->>>>>>> 54f0a5be
 loop:
 	for {
 		timeoutMs := readDeadline * time.Millisecond
@@ -599,11 +592,7 @@
 				blocked = false
 				select {
 				case <-tick.C:
-<<<<<<< HEAD
-					percent := float64(duration) / float64(time.Since(epoc))
-=======
 					ratio := float64(duration) / float64(time.Since(epoc))
->>>>>>> 54f0a5be
 					fmsg := "%v DATP -> Indexer %f%% blocked"
 					logging.Infof(fmsg, prefix, ratio*100)
 				default:
