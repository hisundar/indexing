// Copyright (c) 2014 Couchbase, Inc.
// Licensed under the Apache License, Version 2.0 (the "License"); you may not use this file
// except in compliance with the License. You may obtain a copy of the License at
//   http://www.apache.org/licenses/LICENSE-2.0
// Unless required by applicable law or agreed to in writing, software distributed under the
// License is distributed on an "AS IS" BASIS, WITHOUT WARRANTIES OR CONDITIONS OF ANY KIND,
// either express or implied. See the License for the specific language governing permissions
// and limitations under the License.

package indexer

import (
	"bytes"
	"encoding/binary"
	"encoding/json"
	"errors"
	"fmt"
	"hash/crc32"
	"io/ioutil"
	"math"
	"os"
	"path/filepath"
	"sort"
	"strings"
	"sync"
	"sync/atomic"
	"time"
	"unsafe"

	"github.com/couchbase/indexing/secondary/common"
	"github.com/couchbase/indexing/secondary/common/queryutil"
	"github.com/couchbase/indexing/secondary/logging"
	"github.com/couchbase/indexing/secondary/memdb"
	"github.com/couchbase/indexing/secondary/memdb/nodetable"
	"github.com/couchbase/indexing/secondary/memdb/skiplist"
	"github.com/couchbase/indexing/secondary/stubs/nitro/mm"
)

const (
	opUpdate = iota
	opDelete
)

const tmpDirName = ".tmp"

type indexMutation struct {
	op    int
	key   []byte
	docid []byte
}

func docIdFromEntryBytes(e []byte) []byte {
	offset := len(e) - 2
	l := binary.LittleEndian.Uint16(e[offset : offset+2])
	// Length & 0111111 00000000
	// as MSB of length is used to indicate presence of count
	docidlen := int(l & 0x7fff)
	offset = len(e) - 1
	if (e[offset] & 0x80) == 0x80 { // if count is encoded
		offset = len(e) - docidlen - 4
	} else {
		offset = len(e) - docidlen - 2
	}
	return e[offset : offset+docidlen]
}

func entryBytesFromDocId(docid []byte) []byte {
	l := len(docid)
	entry := make([]byte, l+2)
	copy(entry, docid)
	binary.LittleEndian.PutUint16(entry[l:l+2], uint16(l))
	return entry
}

func vbucketFromEntryBytes(e []byte, numVbuckets int) int {
	docid := docIdFromEntryBytes(e)
	hash := crc32.ChecksumIEEE(docid)
	return int((hash >> 16) & uint32(numVbuckets-1))
}

func hashDocId(entry []byte) uint32 {
	return crc32.ChecksumIEEE(docIdFromEntryBytes(entry))
}

func nodeEquality(p unsafe.Pointer, entry []byte) bool {
	node := (*skiplist.Node)(p)
	docid1 := docIdFromEntryBytes(entry)
	itm := (*memdb.Item)(node.Item())
	docid2 := docIdFromEntryBytes(itm.Bytes())
	return bytes.Equal(docid1, docid2)
}

func byteItemCompare(a, b []byte) int {
	return bytes.Compare(a, b)
}

func resizeEncodeBuf(encodeBuf []byte, keylen int, doResize bool) []byte {
	if doResize && keylen+MAX_KEY_EXTRABYTES_LEN > cap(encodeBuf) {
		// TODO: Shrink the buffer periodically or as needed
		newSize := keylen + MAX_KEY_EXTRABYTES_LEN + ENCODE_BUF_SAFE_PAD
		encodeBuf = make([]byte, 0, newSize)
	}
	return encodeBuf
}

func resizeArrayBuf(arrayBuf []byte, keylen int) []byte {
	if allowLargeKeys && keylen > cap(arrayBuf) {
		newSize := keylen + MAX_KEY_EXTRABYTES_LEN + ENCODE_BUF_SAFE_PAD
		arrayBuf = make([]byte, 0, newSize)
	}
	return arrayBuf
}

var totalMemDBItems int64 = 0

type memdbSlice struct {
	get_bytes, insert_bytes, delete_bytes int64
	flushedCount                          uint64
	committedCount                        uint64
	qCount                                int64

	path string
	id   SliceId

	refCount int
	lock     sync.RWMutex

	mainstore *memdb.MemDB

	// MemDB writers
	main []*memdb.Writer

	// One local table per writer
	// Each table is only operated by the writer owner
	back []*nodetable.NodeTable

	idxDefn   common.IndexDefn
	idxDefnId common.IndexDefnId
	idxInstId common.IndexInstId

	status        SliceStatus
	isActive      bool
	isDirty       bool
	isPrimary     bool
	isSoftDeleted bool
	isSoftClosed  bool

	cmdCh  []chan indexMutation
	stopCh []DoneChannel

	workerDone []chan bool

	fatalDbErr error

	numWriters     int
	maxRollbacks   int
	hasPersistence bool

	totalFlushTime  time.Duration
	totalCommitTime time.Duration

	idxStats *IndexStats
	sysconf  common.Config
	confLock sync.RWMutex

	isPersistorActive int32

	// Array processing
	arrayExprPosition int
	isArrayDistinct   bool

	encodeBuf [][]byte
	arrayBuf  [][]byte
}

func NewMemDBSlice(path string, sliceId SliceId, idxDefn common.IndexDefn,
	idxInstId common.IndexInstId, isPrimary bool, hasPersistance bool,
	sysconf common.Config, idxStats *IndexStats) (*memdbSlice, error) {

	info, err := os.Stat(path)
	if err != nil || err == nil && info.IsDir() {
		os.Mkdir(path, 0777)
	}

	slice := &memdbSlice{}
	slice.idxStats = idxStats
	slice.idxStats.residentPercent.Set(100)
	slice.idxStats.cacheHitPercent.Set(100)

	slice.get_bytes = 0
	slice.insert_bytes = 0
	slice.delete_bytes = 0
	slice.flushedCount = 0
	slice.committedCount = 0
	slice.sysconf = sysconf
	slice.path = path
	slice.idxInstId = idxInstId
	slice.idxDefnId = idxDefn.DefnId
	slice.idxDefn = idxDefn
	slice.id = sliceId
	slice.numWriters = sysconf["numSliceWriters"].Int()
	slice.maxRollbacks = sysconf["settings.moi.recovery.max_rollbacks"].Int()

	sliceBufSize := sysconf["settings.sliceBufSize"].Uint64()
	if sliceBufSize < uint64(slice.numWriters) {
		sliceBufSize = uint64(slice.numWriters)
	}

	slice.encodeBuf = make([][]byte, slice.numWriters)
	slice.arrayBuf = make([][]byte, slice.numWriters)
	slice.cmdCh = make([]chan indexMutation, slice.numWriters)

	for i := 0; i < slice.numWriters; i++ {
		slice.cmdCh[i] = make(chan indexMutation, sliceBufSize/uint64(slice.numWriters))
		slice.encodeBuf[i] = make([]byte, 0, maxIndexEntrySize+ENCODE_BUF_SAFE_PAD)
		slice.arrayBuf[i] = make([]byte, 0, maxArrayIndexEntrySize+ENCODE_BUF_SAFE_PAD)
	}
	slice.workerDone = make([]chan bool, slice.numWriters)
	slice.stopCh = make([]DoneChannel, slice.numWriters)

	slice.isPrimary = isPrimary
	slice.hasPersistence = hasPersistance
	slice.initStores()

	// Array related initialization
	_, slice.isArrayDistinct, slice.arrayExprPosition, err = queryutil.GetArrayExpressionPosition(idxDefn.SecExprs)
	if err != nil {
		return nil, err
	}

	logging.Infof("MemDBSlice:NewMemDBSlice Created New Slice Id %v IndexInstId %v "+
		"WriterThreads %v Persistence %v", sliceId, idxInstId, slice.numWriters, slice.hasPersistence)

	for i := 0; i < slice.numWriters; i++ {
		slice.stopCh[i] = make(DoneChannel)
		slice.workerDone[i] = make(chan bool)
		go slice.handleCommandsWorker(i)
	}

	slice.setCommittedCount()
	return slice, nil
}

func (slice *memdbSlice) initStores() {
	cfg := memdb.DefaultConfig()
	if slice.sysconf["moi.useMemMgmt"].Bool() {
		cfg.UseMemoryMgmt(mm.Malloc, mm.Free)
	}

	if slice.sysconf["moi.useDeltaInterleaving"].Bool() {
		cfg.UseDeltaInterleaving()
	}

	cfg.SetKeyComparator(byteItemCompare)
	slice.mainstore = memdb.NewWithConfig(cfg)
	slice.main = make([]*memdb.Writer, slice.numWriters)
	for i := 0; i < slice.numWriters; i++ {
		slice.main[i] = slice.mainstore.NewWriter()
	}

	if !slice.isPrimary {
		slice.back = make([]*nodetable.NodeTable, slice.numWriters)
		for i := 0; i < slice.numWriters; i++ {
			slice.back[i] = nodetable.New(hashDocId, nodeEquality)
		}
	}
}

func (mdb *memdbSlice) IncrRef() {
	mdb.lock.Lock()
	defer mdb.lock.Unlock()

	mdb.refCount++
}

func (mdb *memdbSlice) DecrRef() {
	mdb.lock.Lock()
	defer mdb.lock.Unlock()

	mdb.refCount--
	if mdb.refCount == 0 {
		if mdb.isSoftClosed {
			go tryClosememdbSlice(mdb)
		}
		if mdb.isSoftDeleted {
			tryDeletememdbSlice(mdb)
		}
	}
}

func (mdb *memdbSlice) Insert(key []byte, docid []byte, meta *MutationMeta) error {
	mut := indexMutation{
		op:    opUpdate,
		key:   key,
		docid: docid,
	}
	atomic.AddInt64(&mdb.qCount, 1)
	mdb.cmdCh[int(meta.vbucket)%mdb.numWriters] <- mut
	mdb.idxStats.numDocsFlushQueued.Add(1)
	return mdb.fatalDbErr
}

func (mdb *memdbSlice) Delete(docid []byte, meta *MutationMeta) error {
	mdb.idxStats.numDocsFlushQueued.Add(1)
	atomic.AddInt64(&mdb.qCount, 1)
	mdb.cmdCh[int(meta.vbucket)%mdb.numWriters] <- indexMutation{op: opDelete, docid: docid}
	return mdb.fatalDbErr
}

func (mdb *memdbSlice) handleCommandsWorker(workerId int) {
	var start time.Time
	var elapsed time.Duration
	var icmd indexMutation

loop:
	for {
		var nmut int
		select {
		case icmd = <-mdb.cmdCh[workerId]:
			switch icmd.op {
			case opUpdate:
				start = time.Now()
				nmut = mdb.insert(icmd.key, icmd.docid, workerId)
				elapsed = time.Since(start)
				mdb.totalFlushTime += elapsed

			case opDelete:
				start = time.Now()
				nmut = mdb.delete(icmd.docid, workerId)
				elapsed = time.Since(start)
				mdb.totalFlushTime += elapsed

			default:
				logging.Errorf("MemDBSlice::handleCommandsWorker \n\tSliceId %v IndexInstId %v Received "+
					"Unknown Command %v", mdb.id, mdb.idxInstId, icmd)
			}

			mdb.idxStats.numItemsFlushed.Add(int64(nmut))
			mdb.idxStats.numDocsIndexed.Add(1)
			atomic.AddInt64(&mdb.qCount, -1)

		case <-mdb.stopCh[workerId]:
			mdb.stopCh[workerId] <- true
			break loop

		case <-mdb.workerDone[workerId]:
			mdb.workerDone[workerId] <- true

		}
	}
}

func (mdb *memdbSlice) insert(key []byte, docid []byte, workerId int) int {
	var nmut int

	if mdb.isPrimary {
		nmut = mdb.insertPrimaryIndex(key, docid, workerId)
	} else if len(key) == 0 {
		nmut = mdb.delete(docid, workerId)
	} else {
		if mdb.idxDefn.IsArrayIndex {
			nmut = mdb.insertSecArrayIndex(key, docid, workerId)
		} else {
			nmut = mdb.insertSecIndex(key, docid, workerId)
		}
	}

	mdb.logWriterStat()
	return nmut
}

func (mdb *memdbSlice) insertPrimaryIndex(key []byte, docid []byte, workerId int) int {
	logging.Tracef("MemDBSlice::insert \n\tSliceId %v IndexInstId %v Set Key - %s", mdb.id, mdb.idxInstId, docid)

	entry, err := NewPrimaryIndexEntry(docid)
	common.CrashOnError(err)
	t0 := time.Now()
	mdb.main[workerId].Put(entry)
	mdb.idxStats.Timings.stKVSet.Put(time.Now().Sub(t0))
	atomic.AddInt64(&mdb.insert_bytes, int64(len(entry)))
	mdb.isDirty = true
	return 1
}

func (mdb *memdbSlice) insertSecIndex(key []byte, docid []byte, workerId int) int {
	// 1. Insert entry into main index
	// 2. Upsert into backindex with docid, mainnode pointer
	// 3. Delete old entry from main index if back index had
	// a previous mainnode pointer entry
	t0 := time.Now()

	mdb.encodeBuf[workerId] = resizeEncodeBuf(mdb.encodeBuf[workerId], len(key), allowLargeKeys)
	entry, err := NewSecondaryIndexEntry(key, docid, mdb.idxDefn.IsArrayIndex,
		1, mdb.idxDefn.Desc, mdb.encodeBuf[workerId])
	if err != nil {
		logging.Errorf("MemDBSlice::insertSecIndex Slice Id %v IndexInstId %v "+
			"Skipping docid:%s (%v)", mdb.Id, mdb.idxInstId, docid, err)
		return mdb.deleteSecIndex(docid, workerId)
	}

	newNode := mdb.main[workerId].Put2(entry)
	mdb.idxStats.Timings.stKVSet.Put(time.Now().Sub(t0))
	atomic.AddInt64(&mdb.insert_bytes, int64(len(docid)+len(entry)))

	// Insert succeeded. Failure means same entry already exist.
	if newNode != nil {
		if updated, oldNode := mdb.back[workerId].Update(entry, unsafe.Pointer(newNode)); updated {
			t0 := time.Now()
			mdb.main[workerId].DeleteNode((*skiplist.Node)(oldNode))
			mdb.idxStats.Timings.stKVDelete.Put(time.Since(t0))
			atomic.AddInt64(&mdb.delete_bytes, int64(len(docid)))
		}
	}

	mdb.isDirty = true
	return 1
}

func (mdb *memdbSlice) insertSecArrayIndex(keys []byte, docid []byte, workerId int) int {

	mdb.arrayBuf[workerId] = resizeArrayBuf(mdb.arrayBuf[workerId], len(keys))

	if !allowLargeKeys && len(keys) > maxArrayIndexEntrySize {
		logging.Errorf("MemDBSlice::insertSecArrayIndex Error indexing docid: %s in Slice: %v. Error: Encoded array key (size %v) too long (> %v). Skipped.",
			docid, mdb.id, len(keys), maxArrayIndexEntrySize)
		logging.Verbosef("MemDBSlice::insertSecArrayIndex Skipped docid: %s Key: %s", docid, string(keys))
		return mdb.deleteSecArrayIndex(docid, workerId)
	}

	var nmut int
<<<<<<< HEAD
	newEntriesBytes, newKeyCount, err := ArrayIndexItems(keys, mdb.arrayExprPosition,
		mdb.arrayBuf[workerId], mdb.isArrayDistinct, true)
=======
	newEntriesBytes, newKeyCount, newbufLen, err := ArrayIndexItems(keys, mdb.arrayExprPosition,
		mdb.arrayBuf[workerId], mdb.isArrayDistinct, !allowLargeKeys)
	mdb.arrayBuf[workerId] = resizeArrayBuf(mdb.arrayBuf[workerId], newbufLen)
>>>>>>> 80393012
	if err != nil {
		logging.Errorf("MemDBSlice::insert Error indexing docid: %s in Slice: %v. Error in creating "+
			"compostite new secondary keys %v. Skipped.", docid, mdb.id, err)
		return mdb.deleteSecArrayIndex(docid, workerId)
	}

	// Get old back index entry
	lookupentry := entryBytesFromDocId(docid)

	// Remove should be done before performing delete of nodes (SMR)
	// Otherwise, by the time back update happens the pointing node
	// may be freed and update operation may crash.
	_, ptr := mdb.back[workerId].Remove(lookupentry)

	list := memdb.NewNodeList((*skiplist.Node)(ptr))
	oldEntriesBytes := list.Keys()
	oldKeyCount := make([]int, len(oldEntriesBytes))
	for i, _ := range oldEntriesBytes {
		e := secondaryIndexEntry(oldEntriesBytes[i])
		oldKeyCount[i] = e.Count()
		oldEntriesBytes[i] = oldEntriesBytes[i][:e.lenKey()]
	}

	//get keys in original form
	if mdb.idxDefn.Desc != nil {
		for _, item := range oldEntriesBytes {
			jsonEncoder.ReverseCollate(item, mdb.idxDefn.Desc)
		}

	}

	entryBytesToBeAdded, entryBytesToDeleted := CompareArrayEntriesWithCount(newEntriesBytes, oldEntriesBytes, newKeyCount, oldKeyCount)
	nmut = 0

	emptyList := func() int {
		entriesToRemove := list.Keys()
		for _, item := range entriesToRemove {
			node := list.Remove(item)
			mdb.main[workerId].DeleteNode(node)
		}
		mdb.isDirty = true
		return 0
	}

<<<<<<< HEAD
	// Delete each entry in entryBytesToDeleted
	for i, item := range entryBytesToDeleted {
		if item != nil { // nil item indicates it should not be deleted
			entry, err := NewSecondaryIndexEntry(item, docid, false,
				oldKeyCount[i], mdb.encodeBuf[workerId][:0])
=======
	//convert to storage format
	if mdb.idxDefn.Desc != nil {
		for _, item := range list.Keys() {
			jsonEncoder.ReverseCollate(item, mdb.idxDefn.Desc)
		}

	}

	// Delete each entry in entryBytesToDeleted
	for i, item := range entryBytesToDeleted {
		if item != nil { // nil item indicates it should not be deleted
			mdb.encodeBuf[workerId] = resizeEncodeBuf(mdb.encodeBuf[workerId], len(item), true)
			entry, err := NewSecondaryIndexEntry2(item, docid, false,
				oldKeyCount[i], nil, mdb.encodeBuf[workerId][:0], false)
>>>>>>> 80393012
			if err != nil {
				logging.Errorf("MemDBSlice::insertSecArrayIndex Slice Id %v IndexInstId %v "+
					"Skipping docid:%s (%v)", mdb.Id, mdb.idxInstId, docid, err)
				return emptyList()
			}
			node := list.Remove(entry)
			mdb.main[workerId].DeleteNode(node)
			nmut++
		}
	}

	// Insert each entry in entryBytesToBeAdded
	for i, key := range entryBytesToBeAdded {
		if key != nil { // nil item indicates it should not be added
			t0 := time.Now()
<<<<<<< HEAD
			entry, err := NewSecondaryIndexEntry(key, docid, false,
				newKeyCount[i], mdb.encodeBuf[workerId][:0])
=======
			mdb.encodeBuf[workerId] = resizeEncodeBuf(mdb.encodeBuf[workerId], len(key), allowLargeKeys)
			entry, err := NewSecondaryIndexEntry(key, docid, false,
				newKeyCount[i], mdb.idxDefn.Desc, mdb.encodeBuf[workerId][:0])
>>>>>>> 80393012
			if err != nil {
				logging.Errorf("MemDBSlice::insertSecArrayIndex Slice Id %v IndexInstId %v "+
					"Skipping docid:%s (%v)", mdb.Id, mdb.idxInstId, docid, err)
				return emptyList()
			}
			newNode := mdb.main[workerId].Put2(entry)
			nmut++
			if newNode != nil { // Ignore if duplicate key
				list.Add(newNode)
				mdb.idxStats.Timings.stKVSet.Put(time.Now().Sub(t0))
				atomic.AddInt64(&mdb.insert_bytes, int64(len(entry)))
			}
		}
	}

	// Update back index entry
	mdb.back[workerId].Update(lookupentry, unsafe.Pointer(list.Head()))
	mdb.isDirty = true
	return nmut
}

func (mdb *memdbSlice) delete(docid []byte, workerId int) int {
	var nmut int

	if mdb.isPrimary {
		nmut = mdb.deletePrimaryIndex(docid, workerId)
	} else if !mdb.idxDefn.IsArrayIndex {
		nmut = mdb.deleteSecIndex(docid, workerId)
	} else {
		nmut = mdb.deleteSecArrayIndex(docid, workerId)
	}

	mdb.logWriterStat()
	return nmut
}

func (mdb *memdbSlice) deletePrimaryIndex(docid []byte, workerId int) (nmut int) {
	if docid == nil {
		common.CrashOnError(errors.New("Nil Primary Key"))
		return
	}

	// docid -> key format
	entry, err := NewPrimaryIndexEntry(docid)
	common.CrashOnError(err)

	// Delete from main index
	t0 := time.Now()
	itm := entry.Bytes()
	mdb.main[workerId].Delete(itm)
	mdb.idxStats.Timings.stKVDelete.Put(time.Now().Sub(t0))
	atomic.AddInt64(&mdb.delete_bytes, int64(len(entry.Bytes())))
	mdb.isDirty = true
	return 1

}

func (mdb *memdbSlice) deleteSecIndex(docid []byte, workerId int) int {
	lookupentry := entryBytesFromDocId(docid)

	// Delete entry from back and main index if present
	t0 := time.Now()
	success, node := mdb.back[workerId].Remove(lookupentry)
	if success {
		mdb.idxStats.Timings.stKVDelete.Put(time.Since(t0))
		atomic.AddInt64(&mdb.delete_bytes, int64(len(docid)))
		t0 = time.Now()
		mdb.main[workerId].DeleteNode((*skiplist.Node)(node))
		mdb.idxStats.Timings.stKVDelete.Put(time.Since(t0))
	}
	mdb.isDirty = true
	return 1
}

func (mdb *memdbSlice) deleteSecArrayIndex(docid []byte, workerId int) (nmut int) {
	// Get old back index entry
	lookupentry := entryBytesFromDocId(docid)
	ptr := (*skiplist.Node)(mdb.back[workerId].Get(lookupentry))
	if ptr == nil {
		return
	}
	list := memdb.NewNodeList(ptr)
	oldEntriesBytes := list.Keys()

	t0 := time.Now()
	mdb.back[workerId].Remove(lookupentry)
	mdb.idxStats.Timings.stKVDelete.Put(time.Since(t0))
	atomic.AddInt64(&mdb.delete_bytes, int64(len(lookupentry)))

	// Delete each entry in oldEntriesBytes
	for _, item := range oldEntriesBytes {
		node := list.Remove(item)
		mdb.main[workerId].DeleteNode(node)
	}

	mdb.isDirty = true

	return len(oldEntriesBytes)
}

//checkFatalDbError checks if the error returned from DB
//is fatal and stores it. This error will be returned
//to caller on next DB operation
func (mdb *memdbSlice) checkFatalDbError(err error) {

	//panic on all DB errors and recover rather than risk
	//inconsistent db state
	common.CrashOnError(err)

	errStr := err.Error()
	switch errStr {

	case "checksum error", "file corruption", "no db instance",
		"alloc fail", "seek fail", "fsync fail":
		mdb.fatalDbErr = err

	}

}

type memdbSnapshotInfo struct {
	Ts       *common.TsVbuuid
	MainSnap *memdb.Snapshot `json:"-"`

	Committed bool `json:"-"`
	dataPath  string
}

type memdbSnapshot struct {
	slice     *memdbSlice
	idxDefnId common.IndexDefnId
	idxInstId common.IndexInstId
	ts        *common.TsVbuuid
	info      *memdbSnapshotInfo
	committed bool

	refCount int32
}

// Creates an open snapshot handle from snapshot info
// Snapshot info is obtained from NewSnapshot() or GetSnapshots() API
// Returns error if snapshot handle cannot be created.
func (mdb *memdbSlice) OpenSnapshot(info SnapshotInfo) (Snapshot, error) {
	var err error
	snapInfo := info.(*memdbSnapshotInfo)

	s := &memdbSnapshot{slice: mdb,
		idxDefnId: mdb.idxDefnId,
		idxInstId: mdb.idxInstId,
		info:      info.(*memdbSnapshotInfo),
		ts:        snapInfo.Timestamp(),
		committed: info.IsCommitted(),
	}

	s.Open()
	s.slice.IncrRef()
	if s.committed && mdb.hasPersistence {
		s.info.MainSnap.Open()
		go mdb.doPersistSnapshot(s)
	}

	if s.info.MainSnap == nil {
		err = mdb.loadSnapshot(s.info)
	}

	logging.Infof("MemDBSlice::OpenSnapshot SliceId %v IndexInstId %v Creating New "+
		"Snapshot %v", mdb.id, mdb.idxInstId, snapInfo)

	return s, err
}

func (mdb *memdbSlice) doPersistSnapshot(s *memdbSnapshot) {
	var concurrency int = 1

	if atomic.CompareAndSwapInt32(&mdb.isPersistorActive, 0, 1) {
		defer atomic.StoreInt32(&mdb.isPersistorActive, 0)

		t0 := time.Now()
		dir := newSnapshotPath(mdb.path)
		tmpdir := filepath.Join(mdb.path, tmpDirName)
		manifest := filepath.Join(tmpdir, "manifest.json")
		os.RemoveAll(tmpdir)
		mdb.confLock.RLock()
		maxThreads := mdb.sysconf["settings.moi.persistence_threads"].Int()
		total := atomic.LoadInt64(&totalMemDBItems)
		indexCount := mdb.GetCommittedCount()
		// Compute number of workers to be used for taking backup
		if total > 0 {
			concurrency = int(math.Ceil(float64(maxThreads) * float64(indexCount) / float64(total)))
		}

		mdb.confLock.RUnlock()
		err := mdb.mainstore.StoreToDisk(tmpdir, s.info.MainSnap, concurrency, nil)
		if err == nil {
			var fd *os.File
			var bs []byte
			bs, err = json.Marshal(s.info)
			if err == nil {
				fd, err = os.OpenFile(manifest, os.O_WRONLY|os.O_CREATE, 0755)
				_, err = fd.Write(bs)
				if err == nil {
					err = fd.Close()
				}
			}

			if err == nil {
				err = os.Rename(tmpdir, dir)
				if err == nil {
					mdb.cleanupOldSnapshotFiles(mdb.maxRollbacks)
				}
			}
		}

		if err == nil {
			dur := time.Since(t0)
			logging.Infof("MemDBSlice Slice Id %v, Threads %d, IndexInstId %v created ondisk"+
				" snapshot %v. Took %v", mdb.id, concurrency, mdb.idxInstId, dir, dur)
			mdb.idxStats.diskSnapStoreDuration.Set(int64(dur / time.Millisecond))
		} else {
			logging.Errorf("MemDBSlice Slice Id %v, IndexInstId %v failed to"+
				" create ondisk snapshot %v (error=%v)", mdb.id, mdb.idxInstId, dir, err)
			os.RemoveAll(tmpdir)
			os.RemoveAll(dir)
		}
	} else {
		logging.Infof("MemDBSlice Slice Id %v, IndexInstId %v Skipping ondisk"+
			" snapshot. A snapshot writer is in progress.", mdb.id, mdb.idxInstId)
		s.info.MainSnap.Close()
	}
}

func (mdb *memdbSlice) cleanupOldSnapshotFiles(keepn int) {
	manifests := mdb.getSnapshotManifests()
	if len(manifests) > keepn {
		toRemove := len(manifests) - keepn
		manifests = manifests[:toRemove]
		for _, m := range manifests {
			dir := filepath.Dir(m)
			logging.Infof("MemDBSlice Removing disk snapshot %v", dir)
			os.RemoveAll(dir)
		}
	}
}

func (mdb *memdbSlice) diskSize() int64 {
	var sz int64
	snapdirs, _ := filepath.Glob(filepath.Join(mdb.path, "snapshot.*"))
	for _, dir := range snapdirs {
		s, _ := common.DiskUsage(dir)
		sz += s
	}

	return sz
}

func (mdb *memdbSlice) getSnapshotManifests() []string {
	var files []string
	pattern := "*/manifest.json"
	all, _ := filepath.Glob(filepath.Join(mdb.path, pattern))
	for _, f := range all {
		if !strings.Contains(f, tmpDirName) {
			files = append(files, f)
		}
	}
	sort.Strings(files)
	return files
}

// Returns snapshot info list in reverse sorted order
func (mdb *memdbSlice) GetSnapshots() ([]SnapshotInfo, error) {
	var infos []SnapshotInfo

	files := mdb.getSnapshotManifests()
	for i := len(files) - 1; i >= 0; i-- {
		f := files[i]
		info := &memdbSnapshotInfo{dataPath: filepath.Dir(f)}
		fd, err := os.Open(f)
		if err == nil {
			defer fd.Close()
			bs, err := ioutil.ReadAll(fd)
			if err == nil {
				err = json.Unmarshal(bs, info)
				if err == nil {
					infos = append(infos, info)
				}
			}
		}

	}
	return infos, nil
}

func (mdb *memdbSlice) setCommittedCount() {
	prev := atomic.LoadUint64(&mdb.committedCount)
	curr := mdb.mainstore.ItemsCount()
	atomic.AddInt64(&totalMemDBItems, int64(curr)-int64(prev))
	atomic.StoreUint64(&mdb.committedCount, uint64(curr))
}

func (mdb *memdbSlice) GetCommittedCount() uint64 {
	return atomic.LoadUint64(&mdb.committedCount)
}

func (mdb *memdbSlice) resetStores() {
	// This is blocking call if snap refcounts != 0
	go mdb.mainstore.Close()
	if !mdb.isPrimary {
		for i := 0; i < mdb.numWriters; i++ {
			mdb.back[i].Close()
		}
	}

	mdb.initStores()
}

//Rollback slice to given snapshot. Return error if
//not possible
func (mdb *memdbSlice) Rollback(info SnapshotInfo) error {

	//before rollback make sure there are no mutations
	//in the slice buffer. Timekeeper will make sure there
	//are no flush workers before calling rollback.
	mdb.waitPersist()

	qc := atomic.LoadInt64(&mdb.qCount)
	if qc > 0 {
		common.CrashOnError(errors.New("Slice Invariant Violation - rollback with pending mutations"))
	}

	target := info.(*memdbSnapshotInfo)

	// Remove all the disk snapshots which were created after rollback snapshot
	snapInfos, err := mdb.GetSnapshots()
	if err != nil {
		return err
	}

	for _, snapInfo := range snapInfos {
		si := snapInfo.(*memdbSnapshotInfo)
		if si.dataPath == target.dataPath {
			break
		}

		if err := os.RemoveAll(si.dataPath); err != nil {
			return err
		}
	}

	mdb.resetStores()
	return nil
}

func (mdb *memdbSlice) loadSnapshot(snapInfo *memdbSnapshotInfo) (err error) {
	defer func() {
		if r := recover(); r != nil || err != nil {
			logging.Errorf("MemDBSlice::loadSnapshot Slice Id %v, IndexInstId %v failed to recover from the snapshot %v (err=%v,%v)",
				mdb.id, mdb.idxInstId, snapInfo.dataPath, r, err)
			os.RemoveAll(snapInfo.dataPath)
			os.Exit(1)
		}
	}()

	var wg sync.WaitGroup
	var backIndexCallback memdb.ItemCallback
	mdb.confLock.RLock()
	numVbuckets := mdb.sysconf["numVbuckets"].Int()
	mdb.confLock.RUnlock()

	partShardCh := make([]chan *memdb.ItemEntry, mdb.numWriters)

	logging.Infof("MemDBSlice::loadSnapshot Slice Id %v, IndexInstId %v reading %v",
		mdb.id, mdb.idxInstId, snapInfo.dataPath)

	t0 := time.Now()
	if !mdb.isPrimary {
		for wId := 0; wId < mdb.numWriters; wId++ {
			wg.Add(1)
			partShardCh[wId] = make(chan *memdb.ItemEntry, 1000)
			go func(i int, wg *sync.WaitGroup) {
				defer wg.Done()
				for entry := range partShardCh[i] {
					if !mdb.isPrimary {
						entryBytes := entry.Item().Bytes()
						if updated, oldPtr := mdb.back[i].Update(entryBytes, unsafe.Pointer(entry.Node())); updated {
							oldNode := (*skiplist.Node)(oldPtr)
							entry.Node().SetLink(oldNode)
						}
					}
				}
			}(wId, &wg)
		}

		backIndexCallback = func(e *memdb.ItemEntry) {
			wId := vbucketFromEntryBytes(e.Item().Bytes(), numVbuckets) % mdb.numWriters
			partShardCh[wId] <- e
		}
	}

	mdb.confLock.RLock()
	concurrency := mdb.sysconf["settings.moi.recovery_threads"].Int()
	mdb.confLock.RUnlock()

	var snap *memdb.Snapshot
	snap, err = mdb.mainstore.LoadFromDisk(snapInfo.dataPath, concurrency, backIndexCallback)

	if !mdb.isPrimary {
		for wId := 0; wId < mdb.numWriters; wId++ {
			close(partShardCh[wId])
		}
		wg.Wait()
	}

	dur := time.Since(t0)
	if err == nil {
		snapInfo.MainSnap = snap
		mdb.setCommittedCount()
		logging.Infof("MemDBSlice::loadSnapshot Slice Id %v, IndexInstId %v finished reading %v. Took %v",
			mdb.id, mdb.idxInstId, snapInfo.dataPath, dur)
	} else {
		logging.Errorf("MemDBSlice::loadSnapshot Slice Id %v, IndexInstId %v failed to load snapshot %v error(%v).",
			mdb.id, mdb.idxInstId, snapInfo.dataPath, err)
	}

	mdb.idxStats.diskSnapLoadDuration.Set(int64(dur / time.Millisecond))
	mdb.idxStats.numItemsRestored.Set(mdb.mainstore.ItemsCount())
	return
}

//RollbackToZero rollbacks the slice to initial state. Return error if
//not possible
func (mdb *memdbSlice) RollbackToZero() error {
	mdb.resetStores()
	mdb.cleanupOldSnapshotFiles(0)
	return nil
}

//slice insert/delete methods are async. There
//can be outstanding mutations in internal queue to flush even
//after insert/delete have return success to caller.
//This method provides a mechanism to wait till internal
//queue is empty.
func (mdb *memdbSlice) waitPersist() {

	if !mdb.checkAllWorkersDone() {
		//every SLICE_COMMIT_POLL_INTERVAL milliseconds,
		//check for outstanding mutations. If there are
		//none, proceed with the commit.
		mdb.confLock.RLock()
		commitPollInterval := mdb.sysconf["storage.moi.commitPollInterval"].Uint64()
		mdb.confLock.RUnlock()

		for {
			if mdb.checkAllWorkersDone() {
				break
			}
			time.Sleep(time.Millisecond * time.Duration(commitPollInterval))
		}
	}

}

//Commit persists the outstanding writes in underlying
//forestdb database. If Commit returns error, slice
//should be rolled back to previous snapshot.
func (mdb *memdbSlice) NewSnapshot(ts *common.TsVbuuid, commit bool) (SnapshotInfo, error) {

	mdb.waitPersist()

	qc := atomic.LoadInt64(&mdb.qCount)
	if qc > 0 {
		common.CrashOnError(errors.New("Slice Invariant Violation - commit with pending mutations"))
	}

	mdb.isDirty = false

	snap, err := mdb.mainstore.NewSnapshot()
	if err == memdb.ErrMaxSnapshotsLimitReached {
		logging.Warnf("Maximum snapshots limit reached for indexer. Restarting indexer...")
		os.Exit(0)
	}

	newSnapshotInfo := &memdbSnapshotInfo{
		Ts:        ts,
		MainSnap:  snap,
		Committed: commit,
	}
	mdb.setCommittedCount()

	return newSnapshotInfo, err
}

//checkAllWorkersDone return true if all workers have
//finished processing
func (mdb *memdbSlice) checkAllWorkersDone() bool {

	//if there are mutations in the cmdCh, workers are
	//not yet done
	if mdb.getCmdsCount() > 0 {
		return false
	}

	//worker queue is empty, make sure both workers are done
	//processing the last mutation
	for i := 0; i < mdb.numWriters; i++ {
		mdb.workerDone[i] <- true
		<-mdb.workerDone[i]
	}
	return true
}

func (mdb *memdbSlice) Close() {
	mdb.lock.Lock()
	defer mdb.lock.Unlock()

	prev := atomic.LoadUint64(&mdb.committedCount)
	atomic.AddInt64(&totalMemDBItems, -int64(prev))

	logging.Infof("MemDBSlice::Close Closing Slice Id %v, IndexInstId %v, "+
		"IndexDefnId %v", mdb.idxInstId, mdb.idxDefnId, mdb.id)

	//signal shutdown for command handler routines
	for i := 0; i < mdb.numWriters; i++ {
		mdb.stopCh[i] <- true
		<-mdb.stopCh[i]
	}

	if mdb.refCount > 0 {
		mdb.isSoftClosed = true
	} else {
		go tryClosememdbSlice(mdb)
	}
}

//Destroy removes the database file from disk.
//Slice is not recoverable after this.
func (mdb *memdbSlice) Destroy() {
	mdb.lock.Lock()
	defer mdb.lock.Unlock()

	if mdb.refCount > 0 {
		logging.Infof("MemDBSlice::Destroy Softdeleted Slice Id %v, IndexInstId %v, "+
			"IndexDefnId %v", mdb.id, mdb.idxInstId, mdb.idxDefnId)
		mdb.isSoftDeleted = true
	} else {
		tryDeletememdbSlice(mdb)
	}
}

//Id returns the Id for this Slice
func (mdb *memdbSlice) Id() SliceId {
	return mdb.id
}

// FilePath returns the filepath for this Slice
func (mdb *memdbSlice) Path() string {
	return mdb.path
}

//IsActive returns if the slice is active
func (mdb *memdbSlice) IsActive() bool {
	return mdb.isActive
}

//SetActive sets the active state of this slice
func (mdb *memdbSlice) SetActive(isActive bool) {
	mdb.isActive = isActive
}

//Status returns the status for this slice
func (mdb *memdbSlice) Status() SliceStatus {
	return mdb.status
}

//SetStatus set new status for this slice
func (mdb *memdbSlice) SetStatus(status SliceStatus) {
	mdb.status = status
}

//IndexInstId returns the Index InstanceId this
//slice is associated with
func (mdb *memdbSlice) IndexInstId() common.IndexInstId {
	return mdb.idxInstId
}

//IndexDefnId returns the Index DefnId this slice
//is associated with
func (mdb *memdbSlice) IndexDefnId() common.IndexDefnId {
	return mdb.idxDefnId
}

// IsDirty returns true if there has been any change in
// in the slice storage after last in-mem/persistent snapshot
func (mdb *memdbSlice) IsDirty() bool {
	mdb.waitPersist()
	return mdb.isDirty
}

func (mdb *memdbSlice) Compact(abortTime time.Time) error {
	return nil
}

func (mdb *memdbSlice) Statistics() (StorageStatistics, error) {
	var sts StorageStatistics

	var internalData []string

	internalData = append(internalData, fmt.Sprintf("{\n\"MainStore\": %s", mdb.mainstore.DumpStats()))

	if !mdb.isPrimary {
		for i := 0; i < mdb.numWriters; i++ {
			internalData = append(internalData, ",\n")
			internalData = append(internalData, fmt.Sprintf(`"BackStore_%d": %s`, i, mdb.back[i].Stats()))
		}
	}

	internalData = append(internalData, "\n}")

	sts.InternalData = internalData
	sts.DataSize = mdb.mainstore.MemoryInUse()
	sts.DiskSize = mdb.diskSize()
	return sts, nil
}

func (mdb *memdbSlice) UpdateConfig(cfg common.Config) {
	mdb.confLock.Lock()
	defer mdb.confLock.Unlock()

	mdb.sysconf = cfg
}

func (mdb *memdbSlice) GetReaderContext() IndexReaderContext {
	return &cursorCtx{}
}

func (mdb *memdbSlice) String() string {

	str := fmt.Sprintf("SliceId: %v ", mdb.id)
	str += fmt.Sprintf("File: %v ", mdb.path)
	str += fmt.Sprintf("Index: %v ", mdb.idxInstId)

	return str

}

func tryDeletememdbSlice(mdb *memdbSlice) {

	//cleanup the disk directory
	if err := os.RemoveAll(mdb.path); err != nil {
		logging.Errorf("MemDBSlice::Destroy Error Cleaning Up Slice Id %v, "+
			"IndexInstId %v, IndexDefnId %v. Error %v", mdb.id, mdb.idxInstId, mdb.idxDefnId, err)
	}
}

func tryClosememdbSlice(mdb *memdbSlice) {
	mdb.mainstore.Close()
	if !mdb.isPrimary {
		for i := 0; i < mdb.numWriters; i++ {
			mdb.back[i].Close()
		}
	}
}

func (mdb *memdbSlice) getCmdsCount() int {
	qc := atomic.LoadInt64(&mdb.qCount)
	return int(qc)
}

func (mdb *memdbSlice) logWriterStat() {
	count := atomic.AddUint64(&mdb.flushedCount, 1)
	if (count%10000 == 0) || count == 1 {
		logging.Infof("logWriterStat:: %v "+
			"FlushedCount %v QueuedCount %v", mdb.idxInstId,
			count, mdb.getCmdsCount())
	}

}

func (info *memdbSnapshotInfo) Timestamp() *common.TsVbuuid {
	return info.Ts
}

func (info *memdbSnapshotInfo) IsCommitted() bool {
	return info.Committed
}

func (info *memdbSnapshotInfo) String() string {
	if info.MainSnap == nil {
		return fmt.Sprintf("SnapInfo: file: %s", info.dataPath)
	}
	return fmt.Sprintf("SnapshotInfo: count:%v committed:%v", info.MainSnap.Count(), info.Committed)
}

func (s *memdbSnapshot) Create() error {
	return nil
}

func (s *memdbSnapshot) Open() error {
	atomic.AddInt32(&s.refCount, int32(1))

	return nil
}

func (s *memdbSnapshot) IsOpen() bool {

	count := atomic.LoadInt32(&s.refCount)
	return count > 0
}

func (s *memdbSnapshot) Id() SliceId {
	return s.slice.Id()
}

func (s *memdbSnapshot) IndexInstId() common.IndexInstId {
	return s.idxInstId
}

func (s *memdbSnapshot) IndexDefnId() common.IndexDefnId {
	return s.idxDefnId
}

func (s *memdbSnapshot) Timestamp() *common.TsVbuuid {
	return s.ts
}

//Close the snapshot
func (s *memdbSnapshot) Close() error {

	count := atomic.AddInt32(&s.refCount, int32(-1))

	if count < 0 {
		logging.Errorf("MemDBSnapshot::Close Close operation requested " +
			"on already closed snapshot")
		return errors.New("Snapshot Already Closed")

	} else if count == 0 {
		go s.Destroy()
	}

	return nil
}

func (s *memdbSnapshot) Destroy() {
	s.info.MainSnap.Close()

	defer s.slice.DecrRef()
}

func (s *memdbSnapshot) String() string {

	str := fmt.Sprintf("Index: %v ", s.idxInstId)
	str += fmt.Sprintf("SliceId: %v ", s.slice.Id())
	str += fmt.Sprintf("TS: %v ", s.ts)
	return str
}

func (s *memdbSnapshot) Info() SnapshotInfo {
	return s.info
}

// ==============================
// Snapshot reader implementation
// ==============================

// Approximate items count
func (s *memdbSnapshot) StatCountTotal() (uint64, error) {
	c := s.slice.GetCommittedCount()
	return c, nil
}

func (s *memdbSnapshot) CountTotal(ctx IndexReaderContext, stopch StopChannel) (uint64, error) {
	return uint64(s.info.MainSnap.Count()), nil
}

func (s *memdbSnapshot) CountRange(ctx IndexReaderContext, low, high IndexKey, inclusion Inclusion,
	stopch StopChannel) (uint64, error) {

	var count uint64
	callb := func([]byte) error {
		select {
		case <-stopch:
			return common.ErrClientCancel
		default:
			count++
		}

		return nil
	}

	err := s.Range(ctx, low, high, inclusion, callb)
	return count, err
}

func (s *memdbSnapshot) MultiScanCount(ctx IndexReaderContext, low, high IndexKey, inclusion Inclusion,
	scan Scan, distinct bool,
	stopch StopChannel) (uint64, error) {

	var err error
	var scancount uint64
	count := 1
	checkDistinct := distinct && !s.isPrimary()
	isIndexComposite := len(s.slice.idxDefn.SecExprs) > 1

	buf := secKeyBufPool.Get()
	defer secKeyBufPool.Put(buf)

	previousRow := ctx.GetCursorKey()

	revbuf := secKeyBufPool.Get()
	defer secKeyBufPool.Put(revbuf)

	callb := func(entry []byte) error {
		select {
		case <-stopch:
			return common.ErrClientCancel
		default:

			skipRow := false
			var ck [][]byte

			//get the key in original format
			if s.slice.idxDefn.Desc != nil {
				revbuf := (*revbuf)[:0]
				//copy is required, otherwise storage may get updated
				revbuf = append(revbuf, entry...)
				jsonEncoder.ReverseCollate(revbuf, s.slice.idxDefn.Desc)
				entry = revbuf
			}
			if scan.ScanType == FilterRangeReq {
				if len(entry) > cap(*buf) {
					*buf = make([]byte, 0, len(entry)+RESIZE_PAD)
				}

				skipRow, ck, err = filterScanRow(entry, scan, (*buf)[:0])
				if err != nil {
					return err
				}
			}
			if skipRow {
				return nil
			}

			if checkDistinct {
				if isIndexComposite {
					// For Count Distinct, only leading key needs to be considered for
					// distinct comparison as N1QL supports distinct on only single key
					entry, err = projectLeadingKey(ck, entry, buf)
				}
				if len(*previousRow) != 0 && distinctCompare(entry, *previousRow) {
					return nil // Ignore the entry as it is same as previous entry
				}
			}

			if !s.isPrimary() {
				e := secondaryIndexEntry(entry)
				count = e.Count()
			}

			if checkDistinct {
				scancount++
				*previousRow = append((*previousRow)[:0], entry...)
			} else {
				scancount += uint64(count)
			}
		}
		return nil
	}

	e := s.Range(ctx, low, high, inclusion, callb)
	return scancount, e
}

func (s *memdbSnapshot) CountLookup(ctx IndexReaderContext, keys []IndexKey, stopch StopChannel) (uint64, error) {
	var err error
	var count uint64

	callb := func([]byte) error {
		select {
		case <-stopch:
			return common.ErrClientCancel
		default:
			count++
		}

		return nil
	}

	for _, k := range keys {
		if err = s.Lookup(ctx, k, callb); err != nil {
			break
		}
	}

	return count, err
}

func (s *memdbSnapshot) Exists(ctx IndexReaderContext, key IndexKey, stopch StopChannel) (bool, error) {
	var count uint64
	callb := func([]byte) error {
		select {
		case <-stopch:
			return common.ErrClientCancel
		default:
			count++
		}

		return nil
	}

	err := s.Lookup(ctx, key, callb)
	return count != 0, err
}

func (s *memdbSnapshot) Lookup(ctx IndexReaderContext, key IndexKey, callb EntryCallback) error {
	return s.Iterate(ctx, key, key, Both, compareExact, callb)
}

func (s *memdbSnapshot) Range(ctx IndexReaderContext, low, high IndexKey, inclusion Inclusion,
	callb EntryCallback) error {

	var cmpFn CmpEntry
	if s.isPrimary() {
		cmpFn = compareExact
	} else {
		cmpFn = comparePrefix
	}

	return s.Iterate(ctx, low, high, inclusion, cmpFn, callb)
}

func (s *memdbSnapshot) All(ctx IndexReaderContext, callb EntryCallback) error {
	return s.Range(ctx, MinIndexKey, MaxIndexKey, Both, callb)
}

func (s *memdbSnapshot) Iterate(ctx IndexReaderContext, low, high IndexKey, inclusion Inclusion,
	cmpFn CmpEntry, callback EntryCallback) error {
	var entry IndexEntry
	var err error
	t0 := time.Now()
	it := s.info.MainSnap.NewIterator()
	defer it.Close()

	if low.Bytes() == nil {
		it.SeekFirst()
	} else {
		it.Seek(low.Bytes())

		// Discard equal keys if low inclusion is requested
		if inclusion == Neither || inclusion == High {
			err = s.iterEqualKeys(low, it, cmpFn, nil)
			if err != nil {
				return err
			}
		}
	}
	s.slice.idxStats.Timings.stNewIterator.Put(time.Since(t0))

loop:
	for it.Valid() {
		itm := it.Get()
		entry = s.newIndexEntry(itm)

		// Iterator has reached past the high key, no need to scan further
		if cmpFn(high, entry) <= 0 {
			break loop
		}

		err = callback(entry.Bytes())
		if err != nil {
			return err
		}

		it.Next()
	}

	// Include equal keys if high inclusion is requested
	if inclusion == Both || inclusion == High {
		err = s.iterEqualKeys(high, it, cmpFn, callback)
		if err != nil {
			return err
		}
	}

	return nil
}

func (s *memdbSnapshot) isPrimary() bool {
	return s.slice.isPrimary
}

func (s *memdbSnapshot) newIndexEntry(b []byte) IndexEntry {
	var entry IndexEntry
	var err error

	if s.slice.isPrimary {
		entry, err = BytesToPrimaryIndexEntry(b)
	} else {
		entry, err = BytesToSecondaryIndexEntry(b)
	}
	common.CrashOnError(err)
	return entry
}

func (s *memdbSnapshot) iterEqualKeys(k IndexKey, it *memdb.Iterator,
	cmpFn CmpEntry, callback func([]byte) error) error {
	var err error

	var entry IndexEntry
	for ; it.Valid(); it.Next() {
		itm := it.Get()
		entry = s.newIndexEntry(itm)
		if cmpFn(k, entry) == 0 {
			if callback != nil {
				err = callback(itm)
				if err != nil {
					return err
				}
			}
		} else {
			break
		}
	}

	return err
}

func newSnapshotPath(dirpath string) string {
	file := time.Now().Format("snapshot.2006-01-02.15:04:05.000")
	file = strings.Replace(file, ":", "", -1)
	return filepath.Join(dirpath, file)
}<|MERGE_RESOLUTION|>--- conflicted
+++ resolved
@@ -428,14 +428,9 @@
 	}
 
 	var nmut int
-<<<<<<< HEAD
-	newEntriesBytes, newKeyCount, err := ArrayIndexItems(keys, mdb.arrayExprPosition,
-		mdb.arrayBuf[workerId], mdb.isArrayDistinct, true)
-=======
 	newEntriesBytes, newKeyCount, newbufLen, err := ArrayIndexItems(keys, mdb.arrayExprPosition,
 		mdb.arrayBuf[workerId], mdb.isArrayDistinct, !allowLargeKeys)
 	mdb.arrayBuf[workerId] = resizeArrayBuf(mdb.arrayBuf[workerId], newbufLen)
->>>>>>> 80393012
 	if err != nil {
 		logging.Errorf("MemDBSlice::insert Error indexing docid: %s in Slice: %v. Error in creating "+
 			"compostite new secondary keys %v. Skipped.", docid, mdb.id, err)
@@ -480,13 +475,6 @@
 		return 0
 	}
 
-<<<<<<< HEAD
-	// Delete each entry in entryBytesToDeleted
-	for i, item := range entryBytesToDeleted {
-		if item != nil { // nil item indicates it should not be deleted
-			entry, err := NewSecondaryIndexEntry(item, docid, false,
-				oldKeyCount[i], mdb.encodeBuf[workerId][:0])
-=======
 	//convert to storage format
 	if mdb.idxDefn.Desc != nil {
 		for _, item := range list.Keys() {
@@ -501,7 +489,6 @@
 			mdb.encodeBuf[workerId] = resizeEncodeBuf(mdb.encodeBuf[workerId], len(item), true)
 			entry, err := NewSecondaryIndexEntry2(item, docid, false,
 				oldKeyCount[i], nil, mdb.encodeBuf[workerId][:0], false)
->>>>>>> 80393012
 			if err != nil {
 				logging.Errorf("MemDBSlice::insertSecArrayIndex Slice Id %v IndexInstId %v "+
 					"Skipping docid:%s (%v)", mdb.Id, mdb.idxInstId, docid, err)
@@ -517,14 +504,9 @@
 	for i, key := range entryBytesToBeAdded {
 		if key != nil { // nil item indicates it should not be added
 			t0 := time.Now()
-<<<<<<< HEAD
-			entry, err := NewSecondaryIndexEntry(key, docid, false,
-				newKeyCount[i], mdb.encodeBuf[workerId][:0])
-=======
 			mdb.encodeBuf[workerId] = resizeEncodeBuf(mdb.encodeBuf[workerId], len(key), allowLargeKeys)
 			entry, err := NewSecondaryIndexEntry(key, docid, false,
 				newKeyCount[i], mdb.idxDefn.Desc, mdb.encodeBuf[workerId][:0])
->>>>>>> 80393012
 			if err != nil {
 				logging.Errorf("MemDBSlice::insertSecArrayIndex Slice Id %v IndexInstId %v "+
 					"Skipping docid:%s (%v)", mdb.Id, mdb.idxInstId, docid, err)
